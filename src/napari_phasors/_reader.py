--- conflicted
+++ resolved
@@ -206,26 +206,7 @@
     """
     filename, file_extension = _get_filename_extension(path)
     if file_extension == ".sdt":
-<<<<<<< HEAD
         raw_data = _stack_sdt_channels(path)
-=======
-        # Try reading .sdt with increasing 'index' numbers to collect all files as channels
-        i = 0
-        raw_data = []
-        while True:
-            try:
-                _data = extension_mapping["raw"][".sdt"](path, {"index": i})
-                raw_data.append(_data)
-                i += 1
-            except IndexError:
-                break
-        # Stack list of xarrays in a new axis "C" (shapes must match)
-        for _data in raw_data:
-            assert (
-                _data.shape == raw_data[0].shape
-            ), "Shapes from files in .sdt do not match!"
-        raw_data = xr.concat(raw_data, dim="C")
->>>>>>> df31eb4b
     else:
         raw_data = extension_mapping["raw"][file_extension](
             path, reader_options
@@ -290,21 +271,7 @@
                 },
             }
             layers.append((mean_intensity_image, add_kwargs))
-<<<<<<< HEAD
     _set_colormaps_for_layers(layers)
-=======
-    # Set colormaps if multichannel image
-    if len(layers) == 2:
-        # add colormaps MAGENTA_GREEN
-        for layer, cmap in zip(layers, MAGENTA_GREEN):
-            layer[1]["colormap"] = cmap
-            layer[1]['blending'] = 'additive'
-    elif len(layers) > 2:
-        # add colormaps CYMRGB in a cycle
-        for layer, cmap in zip(layers, itertools.cycle(CYMRGB)):
-            layer[1]["colormap"] = cmap
-            layer[1]['blending'] = 'additive'
->>>>>>> df31eb4b
 
     return layers
 
