--- conflicted
+++ resolved
@@ -284,15 +284,10 @@
         self.image_layer_with_phasor_features_combobox.currentIndexChanged.connect(
             self._sync_frequency_inputs_from_metadata
         )
-<<<<<<< HEAD
         # Update mask when mask layer selection changes
         self.mask_layer_combobox.currentTextChanged.connect(
             self._on_mask_layer_changed
         )
-=======
-
-        # Connect settings callbacks
->>>>>>> e331e324
         self.plotter_inputs_widget.semi_circle_checkbox.stateChanged.connect(
             self._on_semi_circle_changed
         )
@@ -431,20 +426,13 @@
         if not layer_name:
             return
 
-<<<<<<< HEAD
         image_layer = self.viewer.layers[layer_name]
         if 'settings' not in image_layer.metadata:
             self._initialize_plot_settings_in_metadata(image_layer)
-=======
-        layer = self.viewer.layers[layer_name]
-        if 'settings' not in layer.metadata:
-            self._initialize_plot_settings_in_metadata(layer)
->>>>>>> e331e324
             return
 
         self._updating_settings = True
         try:
-<<<<<<< HEAD
             if 'mask' in image_layer.metadata:
                 # check if mask combobox has a mask layer selected and if it matches
                 current_mask_name = self.mask_layer_combobox.currentText()
@@ -476,9 +464,6 @@
                 )
 
             settings = image_layer.metadata['settings']
-=======
-            settings = layer.metadata['settings']
->>>>>>> e331e324
 
             # Restore harmonic
             if 'harmonic' in settings:
@@ -1543,12 +1528,8 @@
         self._resetting_layer_choices = True
 
         try:
-<<<<<<< HEAD
             # Store current selection
             image_layer_combobox_current_text = (
-=======
-            current_text = (
->>>>>>> e331e324
                 self.image_layer_with_phasor_features_combobox.currentText()
             )
             mask_layer_combobox_current_text = (
@@ -1578,7 +1559,6 @@
             )
             self.mask_layer_combobox.addItems(["None"] + mask_layer_names)
 
-<<<<<<< HEAD
             # Check if previously selected mask layer was deleted
             mask_layer_was_deleted = (
                 mask_layer_combobox_current_text != "None"
@@ -1593,13 +1573,6 @@
             if mask_layer_combobox_current_text in mask_layer_names:
                 self.mask_layer_combobox.setCurrentText(
                     mask_layer_combobox_current_text
-=======
-            if current_text in layer_names:
-                index = (
-                    self.image_layer_with_phasor_features_combobox.findText(
-                        current_text
-                    )
->>>>>>> e331e324
                 )
 
             self.image_layer_with_phasor_features_combobox.blockSignals(False)
@@ -1609,7 +1582,6 @@
             if mask_layer_was_deleted:
                 self._on_mask_layer_changed("None")
 
-<<<<<<< HEAD
             # Connect layer name change events (disconnect first to avoid duplicates)
             for layer_name in layer_names + mask_layer_names:
                 layer = self.viewer.layers[layer_name]
@@ -1642,15 +1614,6 @@
                         pass  # Not connected, ignore
                     layer.events.paint.connect(self._on_mask_data_changed)
                     layer.events.set_data.connect(self._on_mask_data_changed)
-=======
-            for layer_name in layer_names:
-                layer = self.viewer.layers[layer_name]
-                try:
-                    layer.events.name.disconnect(self.reset_layer_choices)
-                except (TypeError, ValueError):
-                    pass
-                layer.events.name.connect(self.reset_layer_choices)
->>>>>>> e331e324
 
             new_text = (
                 self.image_layer_with_phasor_features_combobox.currentText()
@@ -1694,16 +1657,12 @@
             self.harmonic_spinbox.setMinimum(min_harmonic)
             self.harmonic_spinbox.setMaximum(max_harmonic)
 
-<<<<<<< HEAD
             # Reset mask layer combobox to "None" when image layer changes
             self.mask_layer_combobox.blockSignals(True)
             self.mask_layer_combobox.setCurrentText("None")
             self.mask_layer_combobox.blockSignals(False)
 
             layer = self.viewer.layers[image_layer_name]
-=======
-            layer = self.viewer.layers[labels_layer_name]
->>>>>>> e331e324
             self._initialize_plot_settings_in_metadata(layer)
 
             self._restore_plot_settings_from_metadata()
