--- conflicted
+++ resolved
@@ -245,11 +245,7 @@
         self.image_layer_with_phasor_features_combobox.currentIndexChanged.connect(
             self._sync_frequency_inputs_from_metadata
         )
-<<<<<<< HEAD
-        
-=======
-
->>>>>>> 9b4aecc7
+
         # Connect settings callbacks
         self.plotter_inputs_widget.semi_circle_checkbox.stateChanged.connect(
             self._on_semi_circle_changed
@@ -269,15 +265,12 @@
         )
         self.plotter_inputs_widget.white_background_checkbox.stateChanged.connect(
             self._on_white_background_changed
-<<<<<<< HEAD
-=======
         )
         self.import_from_layer_button.clicked.connect(
             self._import_settings_from_layer
         )
         self.import_from_file_button.clicked.connect(
             self._import_settings_from_file
->>>>>>> 9b4aecc7
         )
 
         # Populate plot type combobox
@@ -326,13 +319,6 @@
         # Connect tab change signal
         self.tab_widget.currentChanged.connect(self._on_tab_changed)
 
-<<<<<<< HEAD
-    def _get_default_settings(self):
-        """Get default settings dictionary for plot parameters."""
-
-        default_harmonic = 1  # fallback default
-        layer_name = self.image_layer_with_phasor_features_combobox.currentText()
-=======
     def _get_default_plot_settings(self):
         """Get default settings dictionary for plot parameters."""
 
@@ -340,19 +326,10 @@
         layer_name = (
             self.image_layer_with_phasor_features_combobox.currentText()
         )
->>>>>>> 9b4aecc7
         if layer_name:
             try:
                 layer_metadata = self.viewer.layers[layer_name].metadata
                 if "phasor_features_labels_layer" in layer_metadata:
-<<<<<<< HEAD
-                    phasor_features = layer_metadata["phasor_features_labels_layer"]
-                    if phasor_features.features is not None and "harmonic" in phasor_features.features.columns:
-                        default_harmonic = int(phasor_features.features["harmonic"].min())
-            except (KeyError, AttributeError, ValueError):
-                pass
-        
-=======
                     phasor_features = layer_metadata[
                         "phasor_features_labels_layer"
                     ]
@@ -366,7 +343,6 @@
             except (KeyError, AttributeError, ValueError):
                 pass
 
->>>>>>> 9b4aecc7
         return {
             'harmonic': default_harmonic,
             'semi_circle': True,
@@ -374,17 +350,6 @@
             'plot_type': 'HISTOGRAM2D',
             'colormap': 'turbo',
             'number_of_bins': 150,
-<<<<<<< HEAD
-            'log_scale': False
-        }
-
-    def _initialize_settings_in_metadata(self, layer):
-        """Initialize settings in layer metadata if not present."""
-        if 'settings' not in layer.metadata:
-            layer.metadata['settings'] = {}
-        
-        default_settings = self._get_default_settings()
-=======
             'log_scale': False,
         }
 
@@ -394,7 +359,6 @@
             layer.metadata['settings'] = {}
 
         default_settings = self._get_default_plot_settings()
->>>>>>> 9b4aecc7
         for key, default_value in default_settings.items():
             if key not in layer.metadata['settings']:
                 layer.metadata['settings'][key] = default_value
@@ -403,49 +367,16 @@
         """Update a specific setting in the current layer's metadata."""
         if self._updating_settings:
             return
-<<<<<<< HEAD
-            
-        layer_name = self.image_layer_with_phasor_features_combobox.currentText()
-=======
 
         layer_name = (
             self.image_layer_with_phasor_features_combobox.currentText()
         )
->>>>>>> 9b4aecc7
         if layer_name:
             layer = self.viewer.layers[layer_name]
             if 'settings' not in layer.metadata:
                 layer.metadata['settings'] = {}
             layer.metadata['settings'][key] = value
 
-<<<<<<< HEAD
-    def _restore_settings_from_metadata(self):
-        """Restore all settings from the current layer's metadata."""
-        layer_name = self.image_layer_with_phasor_features_combobox.currentText()
-        if not layer_name:
-            return
-            
-        layer = self.viewer.layers[layer_name]
-        if 'settings' not in layer.metadata:
-            self._initialize_settings_in_metadata(layer)
-            return
-            
-        self._updating_settings = True
-        try:
-            settings = layer.metadata['settings']
-            
-            # Restore harmonic
-            if 'harmonic' in settings:
-                self.harmonic_spinbox.setValue(settings['harmonic'])
-            
-            # Restore white background first (this affects circle colors)
-            if 'white_background' in settings:
-                self.plotter_inputs_widget.white_background_checkbox.setChecked(settings['white_background'])
-                # Update axes labels and plot background immediately
-                self.set_axes_labels()
-                self._update_plot_bg_color()
-            
-=======
     def _restore_plot_settings_from_metadata(self):
         """Restore all settings from the current layer's metadata."""
         layer_name = (
@@ -476,33 +407,10 @@
                 self.set_axes_labels()
                 self._update_plot_bg_color()
 
->>>>>>> 9b4aecc7
             # Restore semi circle (this will update the circle/semicircle with correct colors)
             if 'semi_circle' in settings:
                 # Use the setter to properly update the display
                 self.toggle_semi_circle = settings['semi_circle']
-<<<<<<< HEAD
-            
-            # Restore plot type
-            if 'plot_type' in settings:
-                self.plotter_inputs_widget.plot_type_combobox.setCurrentText(settings['plot_type'])
-            
-            # Restore colormap
-            if 'colormap' in settings:
-                self.plotter_inputs_widget.colormap_combobox.setCurrentText(settings['colormap'])
-            
-            # Restore number of bins
-            if 'number_of_bins' in settings:
-                self.plotter_inputs_widget.number_of_bins_spinbox.setValue(settings['number_of_bins'])
-            
-            # Restore log scale
-            if 'log_scale' in settings:
-                self.plotter_inputs_widget.log_scale_checkbox.setChecked(settings['log_scale'])
-                
-        finally:
-            self._updating_settings = False
-
-=======
 
             # Restore plot type
             if 'plot_type' in settings:
@@ -845,7 +753,6 @@
         self._restore_all_tab_analyses(selected_tabs)
         self.plot()
 
->>>>>>> 9b4aecc7
     def _on_tab_changed(self, index):
         """Handle tab change events to show/hide tab-specific lines."""
         current_tab = self.tab_widget.widget(index)
@@ -860,16 +767,9 @@
         """Hide all tab-specific artists."""
         if hasattr(self, 'components_tab'):
             self._set_components_visibility(False)
-<<<<<<< HEAD
 
         if hasattr(self, 'fret_tab'):
             self._set_fret_visibility(False)
-
-=======
-
-        if hasattr(self, 'fret_tab'):
-            self._set_fret_visibility(False)
->>>>>>> 9b4aecc7
 
     def _show_tab_artists(self, current_tab):
         """Show artists for the specified tab."""
@@ -894,7 +794,6 @@
         self._update_setting_in_metadata('semi_circle', bool(state))
         if not self._updating_settings:
             self.toggle_semi_circle = bool(state)
-<<<<<<< HEAD
 
     def _on_harmonic_changed(self, value):
         """Callback for harmonic spinbox change."""
@@ -904,25 +803,11 @@
 
     def _on_plot_type_changed(self):
         """Callback for plot type change."""
-        new_plot_type = self.plotter_inputs_widget.plot_type_combobox.currentText()
-        self._update_setting_in_metadata('plot_type', new_plot_type)
-        
-=======
-
-    def _on_harmonic_changed(self, value):
-        """Callback for harmonic spinbox change."""
-        self._update_setting_in_metadata('harmonic', value)
-        if not self._updating_settings:
-            self.refresh_current_plot()
-
-    def _on_plot_type_changed(self):
-        """Callback for plot type change."""
         new_plot_type = (
             self.plotter_inputs_widget.plot_type_combobox.currentText()
         )
         self._update_setting_in_metadata('plot_type', new_plot_type)
 
->>>>>>> 9b4aecc7
         if not self._updating_settings:
             old_plot_type = getattr(self, '_current_plot_type', None)
             if new_plot_type != old_plot_type:
@@ -947,9 +832,6 @@
         """Callback for log scale change."""
         self._update_setting_in_metadata('log_scale', bool(state))
         if not self._updating_settings and self.plot_type == 'HISTOGRAM2D':
-<<<<<<< HEAD
-            self.refresh_current_plot()
-=======
             with warnings.catch_warnings():
                 warnings.filterwarnings(
                     "ignore",
@@ -970,22 +852,6 @@
             else:
                 self._update_polar_plot(self.canvas_widget.axes, visible=True)
 
-            self.canvas_widget.figure.canvas.draw_idle()
-            self.plot()
->>>>>>> 9b4aecc7
-
-    def _on_white_background_changed(self, state):
-        """Callback for white background checkbox change."""
-        self._update_setting_in_metadata('white_background', bool(state))
-        if not self._updating_settings:
-            self.set_axes_labels()
-            self._update_plot_bg_color()
-            
-            if self.toggle_semi_circle:
-                self._update_semi_circle_plot(self.canvas_widget.axes)
-            else:
-                self._update_polar_plot(self.canvas_widget.axes, visible=True)
-            
             self.canvas_widget.figure.canvas.draw_idle()
             self.plot()
 
@@ -1656,21 +1522,6 @@
             self._labels_layer_with_phasor_features = layer_metadata[
                 "phasor_features_labels_layer"
             ]
-<<<<<<< HEAD
-            
-            available_harmonics = self._labels_layer_with_phasor_features.features["harmonic"].unique()
-            min_harmonic = int(available_harmonics.min())
-            max_harmonic = int(available_harmonics.max())
-            
-            self.harmonic_spinbox.setMinimum(min_harmonic)
-            self.harmonic_spinbox.setMaximum(max_harmonic)
-            
-            layer = self.viewer.layers[labels_layer_name]
-            self._initialize_settings_in_metadata(layer)
-            
-            self._restore_settings_from_metadata()
-            
-=======
 
             available_harmonics = (
                 self._labels_layer_with_phasor_features.features[
@@ -1690,7 +1541,6 @@
 
             self._sync_frequency_inputs_from_metadata()
 
->>>>>>> 9b4aecc7
             # Update filter widget when layer changes
             if hasattr(self, 'filter_tab'):
                 self.filter_tab._on_image_layer_changed()
