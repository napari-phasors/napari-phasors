--- conflicted
+++ resolved
@@ -138,19 +138,11 @@
             self.plotter_inputs_widget,
         )
         self.layout().addWidget(self.plotter_inputs_widget)
-<<<<<<< HEAD
 
         # Add collapsible widget
         collapsible_widget = QCollapsible("Extra Options")
         self.layout().addWidget(collapsible_widget)
 
-=======
-
-        # Add collapsible widget
-        collapsible_widget = QCollapsible("Extra Options")
-        self.layout().addWidget(collapsible_widget)
-
->>>>>>> 097570d6
         # Load extra inputs widget from ui file
         self.extra_inputs_widget = QWidget()
         uic.loadUi(
@@ -219,8 +211,7 @@
     @selection_id.setter
     def selection_id(self, new_selection_id: str):
         """Sets the selection id from the phasor selection id combobox."""
-<<<<<<< HEAD
-=======
+
         if self._labels_layer_with_phasor_features is None:
             notifications.WarningNotification("No labels layer with phasor features selected.")
             return
@@ -343,11 +334,11 @@
         manual_selection : np.ndarray
             The manual selection array.
         """
->>>>>>> 097570d6
+
         if self._labels_layer_with_phasor_features is None:
             notifications.WarningNotification("No labels layer with phasor features selected.")
             return
-<<<<<<< HEAD
+
         if new_selection_id in DATA_COLUMNS:
             notifications.WarningNotification(f"{new_selection_id} is not a valid selection column. It must not be one of {DATA_COLUMNS}.")
             return
@@ -469,8 +460,6 @@
         """
         if self._labels_layer_with_phasor_features is None:
             return
-=======
->>>>>>> 097570d6
         if self.selection_id is None or self.selection_id == "":
             return
         column = self.selection_id
@@ -567,11 +556,7 @@
         self.canvas_widget.artists[ArtistType.HISTOGRAM2D].bins = self.histogram_bins
         # Temporarily set active artist "again" to have it displayed on top #TODO: Fix this
         self.canvas_widget.active_artist = self.canvas_widget.artists[ArtistType[self.plot_type]]
-<<<<<<< HEAD
-       
-=======
-        
->>>>>>> 097570d6
+
         self.create_phasors_selected_layer()
 
     def create_phasors_selected_layer(self):
@@ -600,11 +585,7 @@
 
 if __name__ == "__main__":
     import napari
-<<<<<<< HEAD
     time_constants = [0.1, 1, 2, 3, 4, 5, 10]
-=======
-    time_constants = [0.1, 1, 10]
->>>>>>> 097570d6
     raw_flim_data = make_raw_flim_data(time_constants=time_constants)
     harmonic = [1, 2, 3]
     intensity_image_layer = make_intensity_layer_with_phasors(raw_flim_data, harmonic=harmonic)
