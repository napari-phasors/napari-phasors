<<<<<<< HEAD
__version__ = "0.0.6.dev"
=======
__version__ = "0.0.5"
>>>>>>> 166fa0ca

from ._reader import napari_get_reader
from ._sample_data import (
    convallaria_FLIM_sample_data,
    embryo_FLIM_sample_data,
    paramecium_HSI_sample_data,
)
from ._widget import (
    CalibrationWidget,
    LifetimeWidget,
    PhasorTransform,
    WriterWidget,
)
from ._writer import write_ome_tiff
from .plotter import PlotterWidget

__all__ = (
    "napari_get_reader",
    "write_ome_tiff",
    "convallaria_FLIM_sample_data",
    "embryo_FLIM_sample_data",
    "paramecium_HSI_sample_data",
    "PhasorTransform",
    "PlotterWidget",
    "CalibrationWidget",
    "WriterWidget",
    "LifetimeWidget",
)<|MERGE_RESOLUTION|>--- conflicted
+++ resolved
@@ -1,8 +1,4 @@
-<<<<<<< HEAD
-__version__ = "0.0.6.dev"
-=======
 __version__ = "0.0.5"
->>>>>>> 166fa0ca
 
 from ._reader import napari_get_reader
 from ._sample_data import (
