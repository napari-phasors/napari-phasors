from unittest.mock import Mock, patch

import numpy as np
import pytest
from numpy.testing import assert_array_equal
from phasorpy.lifetime import phasor_from_fret_donor
from phasorpy.phasor import phasor_nearest_neighbor

from napari_phasors._tests.test_plotter import create_image_layer_with_phasors
from napari_phasors.plotter import PlotterWidget


def test_fret_widget_initialization(make_napari_viewer):
    """Test the initialization of the FretWidget."""
    viewer = make_napari_viewer()
    parent = PlotterWidget(viewer)
    widget = parent.fret_tab

    # Basic widget structure tests
    assert widget.viewer == viewer
    assert widget.parent_widget == parent
    assert widget.layout().count() > 0

    # Test initial UI state
    assert widget.donor_line_edit.text() == ""
    assert widget.frequency_input.text() == ""
    assert widget.background_real_edit.text() == "0.0"
    assert widget.background_imag_edit.text() == "0.0"
    assert (
        widget.calculate_fret_efficiency_button.text()
        == "Calculate FRET efficiency"
    )

    # Test donor lifetime combobox
    assert widget.donor_lifetime_combobox.currentText() in ["None", ""]
    assert (
        widget.lifetime_type_combobox.currentText()
        == "Apparent Phase Lifetime"
    )
    assert widget.lifetime_type_combobox.count() == 3

    # Verify all lifetime modes are present
    lifetime_modes = [
        widget.lifetime_type_combobox.itemText(i)
        for i in range(widget.lifetime_type_combobox.count())
    ]
    expected_modes = [
        "Apparent Phase Lifetime",
        "Apparent Modulation Lifetime",
        "Normal Lifetime",
    ]
    assert lifetime_modes == expected_modes

    # Test slider initial values
    assert widget.background_slider.value() == 10  # 0.1 * 100
    assert widget.fretting_slider.value() == 100  # 1.0 * 100
    assert widget.colormap_checkbox.isChecked() is True


def test_fret_widget_parameter_updates(make_napari_viewer):
    """Test that parameters update correctly when UI changes."""
    viewer = make_napari_viewer()
    parent = PlotterWidget(viewer)
    widget = parent.fret_tab

    # Test donor lifetime input
    widget.donor_line_edit.setText("2.5")
    widget.frequency_input.setText("80")
    widget.background_real_edit.setText("0.2")
    widget.background_imag_edit.setText("0.3")

    # Trigger parameter change
    widget._on_parameters_changed()

    assert widget.donor_lifetime == 2.5
    assert widget.frequency == 80 * parent.harmonic
    assert widget.background_real == 0.2
    assert widget.background_imag == 0.3


def test_fret_widget_background_slider(make_napari_viewer):
    """Test background slider functionality."""
    viewer = make_napari_viewer()
    parent = PlotterWidget(viewer)
    widget = parent.fret_tab

    # Test slider value change
    widget.background_slider.setValue(25)  # 0.25
    widget._on_background_slider_changed()

    assert widget.donor_background == 0.25
    assert widget.background_label.text() == "0.25"


def test_fret_widget_fretting_slider(make_napari_viewer):
    """Test fretting proportion slider functionality."""
    viewer = make_napari_viewer()
    parent = PlotterWidget(viewer)
    widget = parent.fret_tab

    # Test slider value change
    widget.fretting_slider.setValue(75)  # 0.75
    widget._on_fretting_slider_changed()

    assert widget.donor_fretting_proportion == 0.75
    assert widget.fretting_label.text() == "0.75"


def test_fret_widget_colormap_checkbox(make_napari_viewer):
    """Test colormap checkbox functionality."""
    viewer = make_napari_viewer()
    parent = PlotterWidget(viewer)
    widget = parent.fret_tab

    # Test unchecking colormap
    widget.colormap_checkbox.setChecked(False)
    widget._on_colormap_checkbox_changed()

    assert widget.use_colormap is False

    # Test checking colormap
    widget.colormap_checkbox.setChecked(True)
    widget._on_colormap_checkbox_changed()

    assert widget.use_colormap is True


def test_calculate_background_position_no_layer(make_napari_viewer):
    """Test background calculation with no layer selected."""
    viewer = make_napari_viewer()
    parent = PlotterWidget(viewer)
    widget = parent.fret_tab

    # No layer selected
    parent._labels_layer_with_phasor_features = None

    # Should return without error
    widget._calculate_background_position()

    # Values should remain at defaults
    assert widget.background_real_edit.text() == "0.0"
    assert widget.background_imag_edit.text() == "0.0"


def test_calculate_background_position_with_layer(make_napari_viewer):
    """Test background calculation with a valid layer."""
    viewer = make_napari_viewer()
    parent = PlotterWidget(viewer)
    widget = parent.fret_tab

    # Add layer with phasor data
    test_layer = create_image_layer_with_phasors()
    test_layer.name = "test_layer"
    viewer.add_layer(test_layer)

    # Update the background combobox to include the new layer
    widget._update_background_combobox()

    # Check that the combobox has been populated correctly
    combobox_items = [
        widget.background_image_combobox.itemText(i)
        for i in range(widget.background_image_combobox.count())
    ]
    assert "None" in combobox_items
    assert "test_layer" in combobox_items

    # Select the test layer in the background combobox
    widget.background_image_combobox.setCurrentText("test_layer")

    # Set up the parent widget properly
    parent.harmonic = 1
    parent._labels_layer_with_phasor_features = test_layer.metadata[
        'phasor_features_labels_layer'
    ]

    # Calculate background position
    widget._calculate_background_position()

    # Check that values were updated (they should be different from defaults)
    real_text = widget.background_real_edit.text()
    imag_text = widget.background_imag_edit.text()

    # Values should be numeric strings
    assert (
        real_text != "0.1" or imag_text != "0.1"
    )  # At least one should change
    assert float(real_text) >= 0
    assert float(imag_text) >= 0

    # Check that the position was stored for the current harmonic
    assert parent.harmonic in widget.background_positions_by_harmonic
    stored_position = widget.background_positions_by_harmonic[parent.harmonic]

    # Compare with proper precision handling - the stored values should match
    # the displayed text when formatted to 3 decimal places
    assert abs(stored_position['real'] - float(real_text)) < 0.001
    assert abs(stored_position['imag'] - float(imag_text)) < 0.001

    # Alternative: Check that the formatted stored values match the display
    assert f"{stored_position['real']:.3f}" == real_text
    assert f"{stored_position['imag']:.3f}" == imag_text

    # Test with "None" selected - should not crash
    widget.background_image_combobox.setCurrentText("None")
    initial_real = widget.background_real_edit.text()
    initial_imag = widget.background_imag_edit.text()

    widget._calculate_background_position()

    # Values should remain unchanged when "None" is selected
    assert widget.background_real_edit.text() == initial_real
    assert widget.background_imag_edit.text() == initial_imag


def test_plot_donor_trajectory_no_parameters(make_napari_viewer):
    """Test plotting donor trajectory with missing parameters."""
    viewer = make_napari_viewer()
    parent = PlotterWidget(viewer)
    widget = parent.fret_tab

    # Try to plot without setting parameters
    widget.plot_donor_trajectory()

    # Should not create a line
    assert widget.current_donor_line is None


def test_plot_donor_trajectory_with_parameters(make_napari_viewer):
    """Test plotting donor trajectory with valid parameters."""
    viewer = make_napari_viewer()
    parent = PlotterWidget(viewer)
    widget = parent.fret_tab

    # Set valid parameters
    widget.donor_line_edit.setText("2.0")
    widget.frequency_input.setText("80")
    widget.background_real_edit.setText("0.1")
    widget.background_imag_edit.setText("0.1")

    # Mock the canvas and figure
    parent.canvas_widget = Mock()
    parent.canvas_widget.figure = Mock()
    ax_mock = Mock()
    parent.canvas_widget.figure.gca.return_value = ax_mock
    parent.canvas_widget.canvas = Mock()

    # Plot trajectory
    widget.plot_donor_trajectory()

    # Should create a line
    assert ax_mock.plot.called


def test_calculate_fret_efficiency_no_layer(make_napari_viewer):
    """Test FRET efficiency calculation with no layer selected."""
    viewer = make_napari_viewer()
    parent = PlotterWidget(viewer)
    widget = parent.fret_tab

    # No layer selected
    parent._labels_layer_with_phasor_features = None

    # Should return without error
    widget.calculate_fret_efficiency()


def test_calculate_fret_efficiency_with_layer(make_napari_viewer):
    """Test FRET efficiency calculation with valid data."""
    viewer = make_napari_viewer()
    parent = PlotterWidget(viewer)
    widget = parent.fret_tab

    # Add layer with phasor data
    test_layer = create_image_layer_with_phasors()
    test_layer.name = "test_layer"
    viewer.add_layer(test_layer)

    # Setup widget parameters
    widget.donor_line_edit.setText("2.0")
    widget.frequency_input.setText("80")
    widget.background_real_edit.setText("0.1")
    widget.background_imag_edit.setText("0.1")

    # Get values of G and S from the test layer
    phasor_data = parent._labels_layer_with_phasor_features.features
    harmonic_mask = phasor_data['harmonic'] == parent.harmonic
    real = phasor_data.loc[harmonic_mask, 'G']
    imag = phasor_data.loc[harmonic_mask, 'S']

    # Get trajectory data
    donor_trajectory_real, donor_trajectory_imag = phasor_from_fret_donor(
        80,
        2,
        fret_efficiency=widget._fret_efficiencies,
        donor_background=widget.donor_background,
        background_imag=0.1,
        background_real=0.1,
        donor_fretting=widget.donor_fretting_proportion,
    )

    # Calculate expected FRET efficiency
    expected_fret_efficiency = phasor_nearest_neighbor(
        real.values,
        imag.values,
        donor_trajectory_real,
        donor_trajectory_imag,
        values=widget._fret_efficiencies,
    )

    # Click on calculate button
    widget.calculate_fret_efficiency_button.click()

    # Check that a FRET layer was added
    fret_layer_name = f"FRET efficiency: test_layer"
    assert fret_layer_name in [layer.name for layer in viewer.layers]
    assert widget.fret_layer is not None

    # Check that the created layer has the expected FRET values
    fret_layer = viewer.layers[fret_layer_name]
    assert_array_equal(fret_layer.data.flatten(), expected_fret_efficiency)

    # Change values and recalculate
    widget.donor_line_edit.setText("1.5")

    # Get trajectory data
    donor_trajectory_real, donor_trajectory_imag = phasor_from_fret_donor(
        80,
        1.5,
        fret_efficiency=widget._fret_efficiencies,
        donor_background=widget.donor_background,
        background_imag=0.1,
        background_real=0.1,
        donor_fretting=widget.donor_fretting_proportion,
    )

    # Calculate expected FRET efficiency
    expected_fret_efficiency = phasor_nearest_neighbor(
        real.values,
        imag.values,
        donor_trajectory_real,
        donor_trajectory_imag,
        values=widget._fret_efficiencies,
    )

    # Click on calculate button
    widget.calculate_fret_efficiency_button.click()

    # Check that the existing FRET layer was updated
    assert fret_layer_name in [layer.name for layer in viewer.layers]
    fret_layer = viewer.layers[fret_layer_name]
    assert_array_equal(fret_layer.data.flatten(), expected_fret_efficiency)


def test_artist_management(make_napari_viewer):
    """Test artist visibility and management."""
    viewer = make_napari_viewer()
    parent = PlotterWidget(viewer)
    widget = parent.fret_tab

    # Initially no artists
    assert len(widget.get_all_artists()) == 0

    # Add values and plot
    widget.frequency_input.setText("80")
    widget.donor_line_edit.setText("2.0")
    widget.background_real_edit.setText("0.1")
    widget.background_imag_edit.setText("0.1")
    widget.plot_donor_trajectory()

    # Should have one artist now
    assert len(widget.get_all_artists()) == 3
    assert widget.current_donor_line is not None
    assert widget.current_donor_line in widget.get_all_artists()

    # Artist should be visible initially
    assert widget.current_donor_line.get_visible() is True

    # Simulate switching to another tab (artist should be hidden)
    widget.set_artists_visible(False)
    assert widget.current_donor_line.get_visible() is False

    # Simulate switching back to FRET tab (artist should be visible again)
    widget.set_artists_visible(True)
    assert widget.current_donor_line.get_visible() is True

    # Add layer with phasor data
    test_layer = create_image_layer_with_phasors()
    test_layer.name = "test_layer"
    viewer.add_layer(test_layer)


def test_colormap_events(make_napari_viewer):
    """Test colormap and contrast limit event handling."""
    viewer = make_napari_viewer()
    parent = PlotterWidget(viewer)
    widget = parent.fret_tab

    # Add layer with phasor data
    test_layer = create_image_layer_with_phasors()
    test_layer.name = "test_layer"
    viewer.add_layer(test_layer)

    # Setup FRET calculation parameters
    widget.donor_line_edit.setText("2.0")
    widget.frequency_input.setText("80")
    widget.background_real_edit.setText("0.1")
    widget.background_imag_edit.setText("0.1")

    # Calculate FRET efficiency to create the FRET layer
    widget.calculate_fret_efficiency_button.click()

    fret_layer_name = f"FRET efficiency: test_layer"
    assert fret_layer_name in [layer.name for layer in viewer.layers]

    # Get the created FRET layer
    fret_layer = viewer.layers[fret_layer_name]
    widget.fret_layer = fret_layer

    # Test initial colormap properties
    initial_colormap = fret_layer.colormap.name
    initial_contrast_limits = fret_layer.contrast_limits

    # Verify initial state is captured
    assert initial_colormap is not None
    assert initial_contrast_limits is not None
    assert len(initial_contrast_limits) == 2

    # Test colormap change
    new_colormap = 'viridis'
    # Ensure we're actually changing to a different colormap
    if initial_colormap == new_colormap:
        new_colormap = 'plasma'

    fret_layer.colormap = new_colormap
    mock_event = Mock()
    mock_event.source = fret_layer
    widget._on_colormap_changed(mock_event)

    # Check that the widget's colormap property was updated
    assert (
        widget.fret_colormap is not None
    )  # Should be updated with new colors
    assert widget.fret_layer.colormap.name == new_colormap
    assert (
        widget.fret_layer.colormap.name != initial_colormap
    )  # Should have changed

    # Test contrast limits change
    new_contrast_limits = [0.2, 0.8]
    # Ensure we're actually changing the contrast limits
    if initial_contrast_limits == new_contrast_limits:
        new_contrast_limits = [0.3, 0.9]

    fret_layer.contrast_limits = new_contrast_limits
    widget._on_contrast_limits_changed(mock_event)

    # Check that the widget's contrast limits were updated
    assert widget.colormap_contrast_limits == new_contrast_limits
    assert (
        widget.colormap_contrast_limits != initial_contrast_limits
    )  # Should have changed


def test_draw_colormap_trajectory(make_napari_viewer):
    """Test drawing trajectory with colormap."""
    viewer = make_napari_viewer()
    parent = PlotterWidget(viewer)
    widget = parent.fret_tab

    # Create mock axes
    ax_mock = Mock()

    # Test trajectory data
    trajectory_real = np.linspace(0.1, 0.9, 100)
    trajectory_imag = np.linspace(0.1, 0.5, 100)

    # Set up FRET layer for colormap
    mock_layer = Mock()
    mock_layer.contrast_limits = (0.0, 1.0)
    widget.fret_layer = mock_layer
    widget.colormap_contrast_limits = (0.0, 1.0)

    # Draw colormap trajectory
    widget._draw_colormap_trajectory(ax_mock, trajectory_real, trajectory_imag)

    # Should call add_collection on axes
    assert ax_mock.add_collection.called


def test_fret_widget_layer_replacement(make_napari_viewer):
    """Test that existing FRET layers are replaced when calculating new ones."""
    viewer = make_napari_viewer()
    parent = PlotterWidget(viewer)
    widget = parent.fret_tab

    # Add layer with phasor data
    test_layer = create_image_layer_with_phasors()
    test_layer.name = "test_layer"
    viewer.add_layer(test_layer)

    # Setup widget
    widget.donor_line_edit.setText("2.0")
    widget.frequency_input.setText("80")
    widget.background_real_edit.setText("0.1")
    widget.background_imag_edit.setText("0.1")

    # Calculate FRET efficiency first time
    widget.calculate_fret_efficiency_button.click()

    fret_layer_name = f"FRET efficiency: test_layer"
    assert fret_layer_name in [layer.name for layer in viewer.layers]

    # Count layers before second calculation
    initial_layer_count = len(viewer.layers)

    # Change values
    widget.donor_line_edit.setText("1.5")
    widget.frequency_input.setText("90")
    widget.background_real_edit.setText("0.2")
    widget.background_imag_edit.setText("0.2")

    # Calculate again - should replace existing layer
    widget.calculate_fret_efficiency_button.click()

    # Should not have added an extra layer
    assert len(viewer.layers) == initial_layer_count
    assert fret_layer_name in [layer.name for layer in viewer.layers]


def test_harmonic_change_updates_trajectory(make_napari_viewer):
    """Test that changing harmonics updates the donor trajectory."""
    viewer = make_napari_viewer()
    parent = PlotterWidget(viewer)
    widget = parent.fret_tab

    # Set up initial parameters
    widget.donor_line_edit.setText("2.0")
    widget.frequency_input.setText("80")
    widget.background_real_edit.setText("0.1")
    widget.background_imag_edit.setText("0.1")

    # Mock the canvas and figure
    parent.canvas_widget = Mock()
    parent.canvas_widget.figure = Mock()
    ax_mock = Mock()
    parent.canvas_widget.figure.gca.return_value = ax_mock
    parent.canvas_widget.canvas = Mock()

    # Set initial harmonic to 1
    parent.harmonic = 1
    widget.current_harmonic = 1

    # Plot initial trajectory
    widget.plot_donor_trajectory()
    initial_frequency = widget.frequency

    # Verify initial state
    assert widget.current_harmonic == 1
    assert initial_frequency == 80.0  # base_frequency * harmonic (80 * 1)

    # Change harmonic to 2
    parent.harmonic = 2
    widget._on_harmonic_changed()

    # Verify harmonic updated
    assert widget.current_harmonic == 2
    assert widget.frequency == 160.0  # base_frequency * harmonic (80 * 2)

    # Change harmonic to 3
    parent.harmonic = 3
    widget._on_harmonic_changed()

    # Verify harmonic updated again
    assert widget.current_harmonic == 3
    assert widget.frequency == 240.0  # base_frequency * harmonic (80 * 3)


def test_background_position_storage_by_harmonic(make_napari_viewer):
    """Test that background positions are stored and retrieved by harmonic."""
    viewer = make_napari_viewer()
    parent = PlotterWidget(viewer)
    widget = parent.fret_tab

    # Set initial harmonic and background position
    parent.harmonic = 1
    widget.current_harmonic = 1
    widget.background_real_edit.setText("0.2")
    widget.background_imag_edit.setText("0.3")

    # Store current position for harmonic 1
    widget._store_current_background_position()

    # Verify position was stored
    assert 1 in widget.background_positions_by_harmonic
    assert widget.background_positions_by_harmonic[1]['real'] == 0.2
    assert widget.background_positions_by_harmonic[1]['imag'] == 0.3

    # Change to harmonic 2 (should get default position)
    parent.harmonic = 2
    widget._on_harmonic_changed()

    # Should have default position for harmonic 2
    assert widget.background_real_edit.text() == "0.000"
    assert widget.background_imag_edit.text() == "0.000"
    assert widget.current_harmonic == 2

    # Set different position for harmonic 2
    widget.background_real_edit.setText("0.5")
    widget.background_imag_edit.setText("0.6")
    widget._store_current_background_position()

    # Verify position stored for harmonic 2
    assert 2 in widget.background_positions_by_harmonic
    assert widget.background_positions_by_harmonic[2]['real'] == 0.5
    assert widget.background_positions_by_harmonic[2]['imag'] == 0.6

    # Switch back to harmonic 1
    parent.harmonic = 1
    widget._on_harmonic_changed()

    # Should restore original position for harmonic 1
    assert widget.background_real_edit.text() == "0.200"
    assert widget.background_imag_edit.text() == "0.300"
    assert widget.current_harmonic == 1


def test_trajectory_calculation_with_different_harmonics(make_napari_viewer):
    """Test that trajectory calculations use effective frequency (base * harmonic)."""
    viewer = make_napari_viewer()
    parent = PlotterWidget(viewer)
    widget = parent.fret_tab

    # Set base parameters
    base_frequency = 80.0
    donor_lifetime = 2.0
    widget.donor_line_edit.setText(str(donor_lifetime))
    widget.frequency_input.setText(str(base_frequency))
    widget.background_real_edit.setText("0.1")
    widget.background_imag_edit.setText("0.1")

    # Test harmonic 1
    parent.harmonic = 1
    widget._on_parameters_changed()
    trajectory_h1_real, trajectory_h1_imag = phasor_from_fret_donor(
        base_frequency * 1,  # effective frequency
        donor_lifetime,
        fret_efficiency=widget._fret_efficiencies,
        donor_background=widget.donor_background,
        background_imag=0.1,
        background_real=0.1,
        donor_fretting=widget.donor_fretting_proportion,
    )

    # Test harmonic 2
    parent.harmonic = 2
    widget._on_parameters_changed()
    trajectory_h2_real, trajectory_h2_imag = phasor_from_fret_donor(
        base_frequency * 2,  # effective frequency
        donor_lifetime,
        fret_efficiency=widget._fret_efficiencies,
        donor_background=widget.donor_background,
        background_imag=0.1,
        background_real=0.1,
        donor_fretting=widget.donor_fretting_proportion,
    )

    # Test harmonic 3
    parent.harmonic = 3
    widget._on_parameters_changed()
    trajectory_h3_real, trajectory_h3_imag = phasor_from_fret_donor(
        base_frequency * 3,  # effective frequency
        donor_lifetime,
        fret_efficiency=widget._fret_efficiencies,
        donor_background=widget.donor_background,
        background_imag=0.1,
        background_real=0.1,
        donor_fretting=widget.donor_fretting_proportion,
    )

    # Trajectories should be different for different harmonics
    assert not np.array_equal(trajectory_h1_real, trajectory_h2_real)
    assert not np.array_equal(trajectory_h1_real, trajectory_h3_real)
    assert not np.array_equal(trajectory_h2_real, trajectory_h3_real)


def test_fret_efficiency_calculation_with_harmonics(make_napari_viewer):
    """Test FRET efficiency calculation respects harmonic changes."""
    viewer = make_napari_viewer()
    parent = PlotterWidget(viewer)
    widget = parent.fret_tab

    # Add layer with phasor data
    test_layer = create_image_layer_with_phasors()
    test_layer.name = "test_layer"
    viewer.add_layer(test_layer)

    # Setup widget parameters
    widget.donor_line_edit.setText("2.0")
    widget.frequency_input.setText("80")
    widget.background_real_edit.setText("0.1")
    widget.background_imag_edit.setText("0.1")

    # Test with harmonic 1
    parent.harmonic = 1
    widget._on_harmonic_changed()
    widget.calculate_fret_efficiency_button.click()

    fret_layer_name_h1 = f"FRET efficiency: test_layer"
    assert fret_layer_name_h1 in [layer.name for layer in viewer.layers]
    fret_data_h1 = viewer.layers[fret_layer_name_h1].data.copy()

    # Change to harmonic 2 and recalculate
    parent.harmonic = 2
    widget._on_harmonic_changed()
    widget.calculate_fret_efficiency_button.click()

    # Same layer name but data should be different
    fret_data_h2 = viewer.layers[fret_layer_name_h1].data.copy()

    # FRET efficiency should be different for different harmonics
    assert not np.array_equal(fret_data_h1, fret_data_h2)


def test_background_position_manual_changes_stored_by_harmonic(
    make_napari_viewer,
):
    """Test that manual background position changes are stored per harmonic."""
    viewer = make_napari_viewer()
    parent = PlotterWidget(viewer)
    widget = parent.fret_tab

    # Start with harmonic 1
    parent.harmonic = 1
    widget.current_harmonic = 1

    # Manually change background position
    widget.background_real_edit.setText("0.15")
    widget.background_imag_edit.setText("0.25")
    widget._on_background_position_changed()

    # Verify stored for harmonic 1
    assert 1 in widget.background_positions_by_harmonic
    assert widget.background_positions_by_harmonic[1]['real'] == 0.15
    assert widget.background_positions_by_harmonic[1]['imag'] == 0.25

    # Switch to harmonic 2
    parent.harmonic = 2
    widget._on_harmonic_changed()

    # Should be default for harmonic 2
    assert widget.background_real_edit.text() == "0.000"
    assert widget.background_imag_edit.text() == "0.000"

    # Set different values for harmonic 2
    widget.background_real_edit.setText("0.35")
    widget.background_imag_edit.setText("0.45")
    widget._on_background_position_changed()

    # Switch back to harmonic 1
    parent.harmonic = 1
    widget._on_harmonic_changed()

    # Should restore harmonic 1 values
    assert float(widget.background_real_edit.text()) == 0.15
    assert float(widget.background_imag_edit.text()) == 0.25


<<<<<<< HEAD
def test_donor_lifetime_combobox_initialization(make_napari_viewer):
    """Test that donor lifetime combobox is properly initialized."""
    viewer = make_napari_viewer()
    parent = PlotterWidget(viewer)
    widget = parent.fret_tab

    # Initially should have "None" option
    assert widget.donor_lifetime_combobox.count() >= 1
    assert widget.donor_lifetime_combobox.itemText(0) == "None"


def test_donor_lifetime_combobox_updates_with_layers(make_napari_viewer):
    """Test that donor lifetime combobox updates when layers are added/removed."""
    viewer = make_napari_viewer()
    parent = PlotterWidget(viewer)
    widget = parent.fret_tab

    # Initial state
    initial_count = widget.donor_lifetime_combobox.count()

    # Add layer with phasor data
    test_layer = create_image_layer_with_phasors()
    test_layer.name = "test_layer"
    viewer.add_layer(test_layer)

    # Combobox should be updated
    new_count = widget.donor_lifetime_combobox.count()
    assert new_count == initial_count + 1

    # Check that the new layer is in the combobox
    combobox_items = [
        widget.donor_lifetime_combobox.itemText(i)
        for i in range(widget.donor_lifetime_combobox.count())
    ]
    assert "test_layer" in combobox_items

    # Remove layer
    viewer.layers.remove(test_layer)

    # Combobox should be updated back to original count
    assert widget.donor_lifetime_combobox.count() == initial_count


def test_lifetime_type_combobox_modes(make_napari_viewer):
    """Test the lifetime type combobox modes."""
    viewer = make_napari_viewer()
    parent = PlotterWidget(viewer)
    widget = parent.fret_tab

    # Test changing modes
    widget.lifetime_type_combobox.setCurrentText(
        "Apparent Modulation Lifetime"
    )
    assert (
        widget.lifetime_type_combobox.currentText()
        == "Apparent Modulation Lifetime"
    )

    widget.lifetime_type_combobox.setCurrentText("Normal Lifetime")
    assert widget.lifetime_type_combobox.currentText() == "Normal Lifetime"

    widget.lifetime_type_combobox.setCurrentText("Apparent Phase Lifetime")
    assert (
        widget.lifetime_type_combobox.currentText()
        == "Apparent Phase Lifetime"
    )


def test_calculate_donor_lifetime_no_layer_selected(make_napari_viewer):
    """Test donor lifetime calculation with no layer selected."""
    viewer = make_napari_viewer()
    parent = PlotterWidget(viewer)
    widget = parent.fret_tab

    # Set frequency for calculations
    widget.frequency_input.setText("80")

    # Should return without error when "None" is selected
    widget.donor_lifetime_combobox.setCurrentText("None")
    initial_lifetime = widget.donor_line_edit.text()

    widget._calculate_donor_lifetime()

    # Lifetime should remain unchanged
    assert widget.donor_line_edit.text() == initial_lifetime


def test_calculate_donor_lifetime_no_frequency(make_napari_viewer):
    """Test donor lifetime calculation with no frequency set."""
    viewer = make_napari_viewer()
    parent = PlotterWidget(viewer)
    widget = parent.fret_tab

    # Add layer with phasor data
    test_layer = create_image_layer_with_phasors()
    test_layer.name = "test_layer"
    viewer.add_layer(test_layer)

    # Select the layer but don't set frequency
    widget.donor_lifetime_combobox.setCurrentText("test_layer")
    widget.frequency_input.setText("")  # No frequency

    initial_lifetime = widget.donor_line_edit.text()

    # Should return without error
    widget._calculate_donor_lifetime()

    # Lifetime should remain unchanged
    assert widget.donor_line_edit.text() == initial_lifetime


def test_calculate_donor_lifetime_apparent_phase(make_napari_viewer):
    """Test donor lifetime calculation using apparent phase lifetime."""
    viewer = make_napari_viewer()
    parent = PlotterWidget(viewer)
    widget = parent.fret_tab

    # Add layer with phasor data
    test_layer = create_image_layer_with_phasors()
    test_layer.name = "test_layer"
    viewer.add_layer(test_layer)

    # Set up parameters
    widget.frequency_input.setText("80")
    widget.lifetime_type_combobox.setCurrentText("Apparent Phase Lifetime")
    widget.donor_lifetime_combobox.setCurrentText("test_layer")

    # Set up parent widget properly
    parent.harmonic = 1

    # Calculate donor lifetime
    widget._calculate_donor_lifetime()

    # Should have updated the donor lifetime
    assert widget.donor_line_edit.text() != ""
    lifetime_value = float(widget.donor_line_edit.text())
    assert lifetime_value > 0
    assert widget.donor_lifetime == lifetime_value


def test_calculate_donor_lifetime_apparent_modulation(make_napari_viewer):
    """Test donor lifetime calculation using apparent modulation lifetime."""
    viewer = make_napari_viewer()
    parent = PlotterWidget(viewer)
    widget = parent.fret_tab

    # Add layer with phasor data
    test_layer = create_image_layer_with_phasors()
    test_layer.name = "test_layer"
    viewer.add_layer(test_layer)

    # Set up parameters
    widget.frequency_input.setText("80")
    widget.lifetime_type_combobox.setCurrentText(
        "Apparent Modulation Lifetime"
    )
    widget.donor_lifetime_combobox.setCurrentText("test_layer")

    # Set up parent widget properly
    parent.harmonic = 1

    # Calculate donor lifetime
    widget._calculate_donor_lifetime()

    # Should have updated the donor lifetime
    assert widget.donor_line_edit.text() != ""
    lifetime_value = float(widget.donor_line_edit.text())
    assert lifetime_value > 0
    assert widget.donor_lifetime == lifetime_value


def test_calculate_donor_lifetime_normal_lifetime(make_napari_viewer):
    """Test donor lifetime calculation using normal lifetime."""
    viewer = make_napari_viewer()
    parent = PlotterWidget(viewer)
    widget = parent.fret_tab

    # Add layer with phasor data
    test_layer = create_image_layer_with_phasors()
    test_layer.name = "test_layer"
    viewer.add_layer(test_layer)

    # Set up parameters
    widget.frequency_input.setText("80")
    widget.lifetime_type_combobox.setCurrentText("Normal Lifetime")
    widget.donor_lifetime_combobox.setCurrentText("test_layer")

    # Set up parent widget properly
    parent.harmonic = 1

    # Calculate donor lifetime
    widget._calculate_donor_lifetime()

    # Should have updated the donor lifetime
    assert widget.donor_line_edit.text() != ""
    lifetime_value = float(widget.donor_line_edit.text())
    assert lifetime_value > 0
    assert widget.donor_lifetime == lifetime_value


def test_calculate_donor_lifetime_different_harmonics(make_napari_viewer):
    """Test donor lifetime calculation with different harmonics."""
    viewer = make_napari_viewer()
    parent = PlotterWidget(viewer)
    widget = parent.fret_tab

    # Add layer with phasor data
    test_layer = create_image_layer_with_phasors()
    test_layer.name = "test_layer"
    viewer.add_layer(test_layer)

    # Set up parameters
    widget.frequency_input.setText("80")
    widget.lifetime_type_combobox.setCurrentText("Apparent Phase Lifetime")
    widget.donor_lifetime_combobox.setCurrentText("test_layer")

    # Test with harmonic 1
    parent.harmonic = 1
    widget._calculate_donor_lifetime()
    lifetime_h1 = widget.donor_line_edit.text()

    # Test with harmonic 2
    parent.harmonic = 2
    widget._calculate_donor_lifetime()
    lifetime_h2 = widget.donor_line_edit.text()

    # Test with harmonic 3
    parent.harmonic = 3
    widget._calculate_donor_lifetime()
    lifetime_h3 = widget.donor_line_edit.text()

    # Lifetimes should be different for different harmonics
    assert lifetime_h1 != lifetime_h2
    assert lifetime_h1 != lifetime_h3
    assert lifetime_h2 != lifetime_h3


def test_calculate_donor_lifetime_mode_differences(make_napari_viewer):
    """Test that different lifetime modes give different results."""
=======
@pytest.mark.parametrize(
    "donor_lifetime,frequency,expected_message,message_type",
    [
        # Empty values - these should be warnings
        ("", "80", "Enter a Donor lifetime value.", "warning"),
        ("2.0", "", "Enter a frequency value.", "warning"),
        ("", "", "Enter a Donor lifetime value.", "warning"),
        # Whitespace only values - these should be warnings
        ("   ", "80", "Enter a Donor lifetime value.", "warning"),
        ("2.0", "   ", "Enter a frequency value.", "warning"),
        ("   ", "   ", "Enter a Donor lifetime value.", "warning"),
        # Invalid numeric values - these should be errors
        (
            "not_a_number",
            "80",
            "Enter valid numeric values for donor lifetime and frequency.",
            "error",
        ),
        (
            "2.0",
            "invalid_frequency",
            "Enter valid numeric values for donor lifetime and frequency.",
            "error",
        ),
        (
            "invalid_lifetime",
            "invalid_frequency",
            "Enter valid numeric values for donor lifetime and frequency.",
            "error",
        ),
        (
            "abc",
            "xyz",
            "Enter valid numeric values for donor lifetime and frequency.",
            "error",
        ),
        # Mixed invalid cases - empty/whitespace takes precedence, so warnings
        ("", "invalid_frequency", "Enter a Donor lifetime value.", "warning"),
        ("   ", "not_a_number", "Enter a Donor lifetime value.", "warning"),
    ],
)
def test_calculate_fret_efficiency_invalid_inputs(
    make_napari_viewer,
    donor_lifetime,
    frequency,
    expected_message,
    message_type,
):
    """Test FRET efficiency calculation with various invalid inputs."""
>>>>>>> 30c0423c
    viewer = make_napari_viewer()
    parent = PlotterWidget(viewer)
    widget = parent.fret_tab

<<<<<<< HEAD
    # Add layer with phasor data
=======
>>>>>>> 30c0423c
    test_layer = create_image_layer_with_phasors()
    test_layer.name = "test_layer"
    viewer.add_layer(test_layer)

<<<<<<< HEAD
    # Set up parameters
    widget.frequency_input.setText("80")
    widget.donor_lifetime_combobox.setCurrentText("test_layer")
    parent.harmonic = 1

    # Test apparent phase lifetime
    widget.lifetime_type_combobox.setCurrentText("Apparent Phase Lifetime")
    widget._calculate_donor_lifetime()
    phase_lifetime = widget.donor_line_edit.text()

    # Test apparent modulation lifetime
    widget.lifetime_type_combobox.setCurrentText(
        "Apparent Modulation Lifetime"
    )
    widget._calculate_donor_lifetime()
    mod_lifetime = widget.donor_line_edit.text()

    # Test normal lifetime
    widget.lifetime_type_combobox.setCurrentText("Normal Lifetime")
    widget._calculate_donor_lifetime()
    normal_lifetime = widget.donor_line_edit.text()

    # All should be valid numbers
    assert phase_lifetime != ""
    assert mod_lifetime != ""
    assert normal_lifetime != ""

    phase_val = float(phase_lifetime)
    mod_val = float(mod_lifetime)
    normal_val = float(normal_lifetime)

    assert phase_val > 0
    assert mod_val > 0
    assert normal_val > 0

    # They should generally be different (though could be close)
    # At least one should be different from the others
    assert not (phase_val == mod_val == normal_val)


def test_donor_lifetime_combobox_layer_selection_persistence(
    make_napari_viewer,
):
    """Test that donor lifetime combobox selection persists when layers change."""
    viewer = make_napari_viewer()
    parent = PlotterWidget(viewer)
    widget = parent.fret_tab

    # Add first layer
    test_layer1 = create_image_layer_with_phasors()
    test_layer1.name = "test_layer1"
    viewer.add_layer(test_layer1)

    # Select first layer
    widget.donor_lifetime_combobox.setCurrentText("test_layer1")
    assert widget.donor_lifetime_combobox.currentText() == "test_layer1"

    # Add second layer
    test_layer2 = create_image_layer_with_phasors()
    test_layer2.name = "test_layer2"
    viewer.add_layer(test_layer2)

    # Selection should persist
    assert widget.donor_lifetime_combobox.currentText() == "test_layer1"

    # Change to second layer
    widget.donor_lifetime_combobox.setCurrentText("test_layer2")
    assert widget.donor_lifetime_combobox.currentText() == "test_layer2"

    # Remove first layer
    viewer.layers.remove(test_layer1)

    # Selection should still be test_layer2
    assert widget.donor_lifetime_combobox.currentText() == "test_layer2"

    # Remove second layer
    viewer.layers.remove(test_layer2)

    # Should revert to "None"
    assert widget.donor_lifetime_combobox.currentText() == "None"


def test_calculate_donor_lifetime_error_handling(make_napari_viewer):
    """Test error handling in donor lifetime calculation."""
    viewer = make_napari_viewer()
    parent = PlotterWidget(viewer)
    widget = parent.fret_tab

    # Create a layer without proper phasor data
    import numpy as np
    from napari.layers import Image

    bad_layer = Image(np.random.random((10, 10)), name="bad_layer")
    viewer.add_layer(bad_layer)

    # Try to calculate with bad layer
    widget.frequency_input.setText("80")
    widget.donor_lifetime_combobox.setCurrentText("bad_layer")
    parent.harmonic = 1

    initial_lifetime = widget.donor_line_edit.text()

    # Should handle error gracefully
    widget._calculate_donor_lifetime()

    # Should not crash and lifetime should remain unchanged
    assert widget.donor_line_edit.text() == initial_lifetime
=======
    widget.donor_line_edit.setText(donor_lifetime)
    widget.frequency_input.setText(frequency)
    widget.background_real_edit.setText("0.1")
    widget.background_imag_edit.setText("0.1")

    initial_layer_count = len(viewer.layers)

    if message_type == "warning":
        with patch(
            'napari_phasors.fret_tab.show_warning'
        ) as mock_show_warning:
            widget.calculate_fret_efficiency()
            mock_show_warning.assert_called_once_with(expected_message)
    else:  # message_type == "error"
        with patch('napari_phasors.fret_tab.show_error') as mock_show_error:
            widget.calculate_fret_efficiency()
            mock_show_error.assert_called_once_with(expected_message)

    assert len(viewer.layers) == initial_layer_count

    fret_layer_name = f"FRET efficiency: test_layer"
    assert fret_layer_name not in [layer.name for layer in viewer.layers]

    assert widget.fret_layer is None
>>>>>>> 30c0423c
<|MERGE_RESOLUTION|>--- conflicted
+++ resolved
@@ -765,247 +765,6 @@
     assert float(widget.background_imag_edit.text()) == 0.25
 
 
-<<<<<<< HEAD
-def test_donor_lifetime_combobox_initialization(make_napari_viewer):
-    """Test that donor lifetime combobox is properly initialized."""
-    viewer = make_napari_viewer()
-    parent = PlotterWidget(viewer)
-    widget = parent.fret_tab
-
-    # Initially should have "None" option
-    assert widget.donor_lifetime_combobox.count() >= 1
-    assert widget.donor_lifetime_combobox.itemText(0) == "None"
-
-
-def test_donor_lifetime_combobox_updates_with_layers(make_napari_viewer):
-    """Test that donor lifetime combobox updates when layers are added/removed."""
-    viewer = make_napari_viewer()
-    parent = PlotterWidget(viewer)
-    widget = parent.fret_tab
-
-    # Initial state
-    initial_count = widget.donor_lifetime_combobox.count()
-
-    # Add layer with phasor data
-    test_layer = create_image_layer_with_phasors()
-    test_layer.name = "test_layer"
-    viewer.add_layer(test_layer)
-
-    # Combobox should be updated
-    new_count = widget.donor_lifetime_combobox.count()
-    assert new_count == initial_count + 1
-
-    # Check that the new layer is in the combobox
-    combobox_items = [
-        widget.donor_lifetime_combobox.itemText(i)
-        for i in range(widget.donor_lifetime_combobox.count())
-    ]
-    assert "test_layer" in combobox_items
-
-    # Remove layer
-    viewer.layers.remove(test_layer)
-
-    # Combobox should be updated back to original count
-    assert widget.donor_lifetime_combobox.count() == initial_count
-
-
-def test_lifetime_type_combobox_modes(make_napari_viewer):
-    """Test the lifetime type combobox modes."""
-    viewer = make_napari_viewer()
-    parent = PlotterWidget(viewer)
-    widget = parent.fret_tab
-
-    # Test changing modes
-    widget.lifetime_type_combobox.setCurrentText(
-        "Apparent Modulation Lifetime"
-    )
-    assert (
-        widget.lifetime_type_combobox.currentText()
-        == "Apparent Modulation Lifetime"
-    )
-
-    widget.lifetime_type_combobox.setCurrentText("Normal Lifetime")
-    assert widget.lifetime_type_combobox.currentText() == "Normal Lifetime"
-
-    widget.lifetime_type_combobox.setCurrentText("Apparent Phase Lifetime")
-    assert (
-        widget.lifetime_type_combobox.currentText()
-        == "Apparent Phase Lifetime"
-    )
-
-
-def test_calculate_donor_lifetime_no_layer_selected(make_napari_viewer):
-    """Test donor lifetime calculation with no layer selected."""
-    viewer = make_napari_viewer()
-    parent = PlotterWidget(viewer)
-    widget = parent.fret_tab
-
-    # Set frequency for calculations
-    widget.frequency_input.setText("80")
-
-    # Should return without error when "None" is selected
-    widget.donor_lifetime_combobox.setCurrentText("None")
-    initial_lifetime = widget.donor_line_edit.text()
-
-    widget._calculate_donor_lifetime()
-
-    # Lifetime should remain unchanged
-    assert widget.donor_line_edit.text() == initial_lifetime
-
-
-def test_calculate_donor_lifetime_no_frequency(make_napari_viewer):
-    """Test donor lifetime calculation with no frequency set."""
-    viewer = make_napari_viewer()
-    parent = PlotterWidget(viewer)
-    widget = parent.fret_tab
-
-    # Add layer with phasor data
-    test_layer = create_image_layer_with_phasors()
-    test_layer.name = "test_layer"
-    viewer.add_layer(test_layer)
-
-    # Select the layer but don't set frequency
-    widget.donor_lifetime_combobox.setCurrentText("test_layer")
-    widget.frequency_input.setText("")  # No frequency
-
-    initial_lifetime = widget.donor_line_edit.text()
-
-    # Should return without error
-    widget._calculate_donor_lifetime()
-
-    # Lifetime should remain unchanged
-    assert widget.donor_line_edit.text() == initial_lifetime
-
-
-def test_calculate_donor_lifetime_apparent_phase(make_napari_viewer):
-    """Test donor lifetime calculation using apparent phase lifetime."""
-    viewer = make_napari_viewer()
-    parent = PlotterWidget(viewer)
-    widget = parent.fret_tab
-
-    # Add layer with phasor data
-    test_layer = create_image_layer_with_phasors()
-    test_layer.name = "test_layer"
-    viewer.add_layer(test_layer)
-
-    # Set up parameters
-    widget.frequency_input.setText("80")
-    widget.lifetime_type_combobox.setCurrentText("Apparent Phase Lifetime")
-    widget.donor_lifetime_combobox.setCurrentText("test_layer")
-
-    # Set up parent widget properly
-    parent.harmonic = 1
-
-    # Calculate donor lifetime
-    widget._calculate_donor_lifetime()
-
-    # Should have updated the donor lifetime
-    assert widget.donor_line_edit.text() != ""
-    lifetime_value = float(widget.donor_line_edit.text())
-    assert lifetime_value > 0
-    assert widget.donor_lifetime == lifetime_value
-
-
-def test_calculate_donor_lifetime_apparent_modulation(make_napari_viewer):
-    """Test donor lifetime calculation using apparent modulation lifetime."""
-    viewer = make_napari_viewer()
-    parent = PlotterWidget(viewer)
-    widget = parent.fret_tab
-
-    # Add layer with phasor data
-    test_layer = create_image_layer_with_phasors()
-    test_layer.name = "test_layer"
-    viewer.add_layer(test_layer)
-
-    # Set up parameters
-    widget.frequency_input.setText("80")
-    widget.lifetime_type_combobox.setCurrentText(
-        "Apparent Modulation Lifetime"
-    )
-    widget.donor_lifetime_combobox.setCurrentText("test_layer")
-
-    # Set up parent widget properly
-    parent.harmonic = 1
-
-    # Calculate donor lifetime
-    widget._calculate_donor_lifetime()
-
-    # Should have updated the donor lifetime
-    assert widget.donor_line_edit.text() != ""
-    lifetime_value = float(widget.donor_line_edit.text())
-    assert lifetime_value > 0
-    assert widget.donor_lifetime == lifetime_value
-
-
-def test_calculate_donor_lifetime_normal_lifetime(make_napari_viewer):
-    """Test donor lifetime calculation using normal lifetime."""
-    viewer = make_napari_viewer()
-    parent = PlotterWidget(viewer)
-    widget = parent.fret_tab
-
-    # Add layer with phasor data
-    test_layer = create_image_layer_with_phasors()
-    test_layer.name = "test_layer"
-    viewer.add_layer(test_layer)
-
-    # Set up parameters
-    widget.frequency_input.setText("80")
-    widget.lifetime_type_combobox.setCurrentText("Normal Lifetime")
-    widget.donor_lifetime_combobox.setCurrentText("test_layer")
-
-    # Set up parent widget properly
-    parent.harmonic = 1
-
-    # Calculate donor lifetime
-    widget._calculate_donor_lifetime()
-
-    # Should have updated the donor lifetime
-    assert widget.donor_line_edit.text() != ""
-    lifetime_value = float(widget.donor_line_edit.text())
-    assert lifetime_value > 0
-    assert widget.donor_lifetime == lifetime_value
-
-
-def test_calculate_donor_lifetime_different_harmonics(make_napari_viewer):
-    """Test donor lifetime calculation with different harmonics."""
-    viewer = make_napari_viewer()
-    parent = PlotterWidget(viewer)
-    widget = parent.fret_tab
-
-    # Add layer with phasor data
-    test_layer = create_image_layer_with_phasors()
-    test_layer.name = "test_layer"
-    viewer.add_layer(test_layer)
-
-    # Set up parameters
-    widget.frequency_input.setText("80")
-    widget.lifetime_type_combobox.setCurrentText("Apparent Phase Lifetime")
-    widget.donor_lifetime_combobox.setCurrentText("test_layer")
-
-    # Test with harmonic 1
-    parent.harmonic = 1
-    widget._calculate_donor_lifetime()
-    lifetime_h1 = widget.donor_line_edit.text()
-
-    # Test with harmonic 2
-    parent.harmonic = 2
-    widget._calculate_donor_lifetime()
-    lifetime_h2 = widget.donor_line_edit.text()
-
-    # Test with harmonic 3
-    parent.harmonic = 3
-    widget._calculate_donor_lifetime()
-    lifetime_h3 = widget.donor_line_edit.text()
-
-    # Lifetimes should be different for different harmonics
-    assert lifetime_h1 != lifetime_h2
-    assert lifetime_h1 != lifetime_h3
-    assert lifetime_h2 != lifetime_h3
-
-
-def test_calculate_donor_lifetime_mode_differences(make_napari_viewer):
-    """Test that different lifetime modes give different results."""
-=======
 @pytest.mark.parametrize(
     "donor_lifetime,frequency,expected_message,message_type",
     [
@@ -1055,128 +814,14 @@
     message_type,
 ):
     """Test FRET efficiency calculation with various invalid inputs."""
->>>>>>> 30c0423c
-    viewer = make_napari_viewer()
-    parent = PlotterWidget(viewer)
-    widget = parent.fret_tab
-
-<<<<<<< HEAD
-    # Add layer with phasor data
-=======
->>>>>>> 30c0423c
-    test_layer = create_image_layer_with_phasors()
-    test_layer.name = "test_layer"
-    viewer.add_layer(test_layer)
-
-<<<<<<< HEAD
-    # Set up parameters
-    widget.frequency_input.setText("80")
-    widget.donor_lifetime_combobox.setCurrentText("test_layer")
-    parent.harmonic = 1
-
-    # Test apparent phase lifetime
-    widget.lifetime_type_combobox.setCurrentText("Apparent Phase Lifetime")
-    widget._calculate_donor_lifetime()
-    phase_lifetime = widget.donor_line_edit.text()
-
-    # Test apparent modulation lifetime
-    widget.lifetime_type_combobox.setCurrentText(
-        "Apparent Modulation Lifetime"
-    )
-    widget._calculate_donor_lifetime()
-    mod_lifetime = widget.donor_line_edit.text()
-
-    # Test normal lifetime
-    widget.lifetime_type_combobox.setCurrentText("Normal Lifetime")
-    widget._calculate_donor_lifetime()
-    normal_lifetime = widget.donor_line_edit.text()
-
-    # All should be valid numbers
-    assert phase_lifetime != ""
-    assert mod_lifetime != ""
-    assert normal_lifetime != ""
-
-    phase_val = float(phase_lifetime)
-    mod_val = float(mod_lifetime)
-    normal_val = float(normal_lifetime)
-
-    assert phase_val > 0
-    assert mod_val > 0
-    assert normal_val > 0
-
-    # They should generally be different (though could be close)
-    # At least one should be different from the others
-    assert not (phase_val == mod_val == normal_val)
-
-
-def test_donor_lifetime_combobox_layer_selection_persistence(
-    make_napari_viewer,
-):
-    """Test that donor lifetime combobox selection persists when layers change."""
-    viewer = make_napari_viewer()
-    parent = PlotterWidget(viewer)
-    widget = parent.fret_tab
-
-    # Add first layer
-    test_layer1 = create_image_layer_with_phasors()
-    test_layer1.name = "test_layer1"
-    viewer.add_layer(test_layer1)
-
-    # Select first layer
-    widget.donor_lifetime_combobox.setCurrentText("test_layer1")
-    assert widget.donor_lifetime_combobox.currentText() == "test_layer1"
-
-    # Add second layer
-    test_layer2 = create_image_layer_with_phasors()
-    test_layer2.name = "test_layer2"
-    viewer.add_layer(test_layer2)
-
-    # Selection should persist
-    assert widget.donor_lifetime_combobox.currentText() == "test_layer1"
-
-    # Change to second layer
-    widget.donor_lifetime_combobox.setCurrentText("test_layer2")
-    assert widget.donor_lifetime_combobox.currentText() == "test_layer2"
-
-    # Remove first layer
-    viewer.layers.remove(test_layer1)
-
-    # Selection should still be test_layer2
-    assert widget.donor_lifetime_combobox.currentText() == "test_layer2"
-
-    # Remove second layer
-    viewer.layers.remove(test_layer2)
-
-    # Should revert to "None"
-    assert widget.donor_lifetime_combobox.currentText() == "None"
-
-
-def test_calculate_donor_lifetime_error_handling(make_napari_viewer):
-    """Test error handling in donor lifetime calculation."""
-    viewer = make_napari_viewer()
-    parent = PlotterWidget(viewer)
-    widget = parent.fret_tab
-
-    # Create a layer without proper phasor data
-    import numpy as np
-    from napari.layers import Image
-
-    bad_layer = Image(np.random.random((10, 10)), name="bad_layer")
-    viewer.add_layer(bad_layer)
-
-    # Try to calculate with bad layer
-    widget.frequency_input.setText("80")
-    widget.donor_lifetime_combobox.setCurrentText("bad_layer")
-    parent.harmonic = 1
-
-    initial_lifetime = widget.donor_line_edit.text()
-
-    # Should handle error gracefully
-    widget._calculate_donor_lifetime()
-
-    # Should not crash and lifetime should remain unchanged
-    assert widget.donor_line_edit.text() == initial_lifetime
-=======
+    viewer = make_napari_viewer()
+    parent = PlotterWidget(viewer)
+    widget = parent.fret_tab
+
+    test_layer = create_image_layer_with_phasors()
+    test_layer.name = "test_layer"
+    viewer.add_layer(test_layer)
+
     widget.donor_line_edit.setText(donor_lifetime)
     widget.frequency_input.setText(frequency)
     widget.background_real_edit.setText("0.1")
@@ -1201,4 +846,360 @@
     assert fret_layer_name not in [layer.name for layer in viewer.layers]
 
     assert widget.fret_layer is None
->>>>>>> 30c0423c
+
+
+def test_donor_lifetime_combobox_initialization(make_napari_viewer):
+    """Test that donor lifetime combobox is properly initialized."""
+    viewer = make_napari_viewer()
+    parent = PlotterWidget(viewer)
+    widget = parent.fret_tab
+
+    # Initially should have "None" option
+    assert widget.donor_lifetime_combobox.count() >= 1
+    assert widget.donor_lifetime_combobox.itemText(0) == "None"
+
+
+def test_donor_lifetime_combobox_updates_with_layers(make_napari_viewer):
+    """Test that donor lifetime combobox updates when layers are added/removed."""
+    viewer = make_napari_viewer()
+    parent = PlotterWidget(viewer)
+    widget = parent.fret_tab
+
+    # Initial state
+    initial_count = widget.donor_lifetime_combobox.count()
+
+    # Add layer with phasor data
+    test_layer = create_image_layer_with_phasors()
+    test_layer.name = "test_layer"
+    viewer.add_layer(test_layer)
+
+    # Combobox should be updated
+    new_count = widget.donor_lifetime_combobox.count()
+    assert new_count == initial_count + 1
+
+    # Check that the new layer is in the combobox
+    combobox_items = [
+        widget.donor_lifetime_combobox.itemText(i)
+        for i in range(widget.donor_lifetime_combobox.count())
+    ]
+    assert "test_layer" in combobox_items
+
+    # Remove layer
+    viewer.layers.remove(test_layer)
+
+    # Combobox should be updated back to original count
+    assert widget.donor_lifetime_combobox.count() == initial_count
+
+
+def test_lifetime_type_combobox_modes(make_napari_viewer):
+    """Test the lifetime type combobox modes."""
+    viewer = make_napari_viewer()
+    parent = PlotterWidget(viewer)
+    widget = parent.fret_tab
+
+    # Test changing modes
+    widget.lifetime_type_combobox.setCurrentText(
+        "Apparent Modulation Lifetime"
+    )
+    assert (
+        widget.lifetime_type_combobox.currentText()
+        == "Apparent Modulation Lifetime"
+    )
+
+    widget.lifetime_type_combobox.setCurrentText("Normal Lifetime")
+    assert widget.lifetime_type_combobox.currentText() == "Normal Lifetime"
+
+    widget.lifetime_type_combobox.setCurrentText("Apparent Phase Lifetime")
+    assert (
+        widget.lifetime_type_combobox.currentText()
+        == "Apparent Phase Lifetime"
+    )
+
+
+def test_calculate_donor_lifetime_no_layer_selected(make_napari_viewer):
+    """Test donor lifetime calculation with no layer selected."""
+    viewer = make_napari_viewer()
+    parent = PlotterWidget(viewer)
+    widget = parent.fret_tab
+
+    # Set frequency for calculations
+    widget.frequency_input.setText("80")
+
+    # Should return without error when "None" is selected
+    widget.donor_lifetime_combobox.setCurrentText("None")
+    initial_lifetime = widget.donor_line_edit.text()
+
+    widget._calculate_donor_lifetime()
+
+    # Lifetime should remain unchanged
+    assert widget.donor_line_edit.text() == initial_lifetime
+
+
+def test_calculate_donor_lifetime_no_frequency(make_napari_viewer):
+    """Test donor lifetime calculation with no frequency set."""
+    viewer = make_napari_viewer()
+    parent = PlotterWidget(viewer)
+    widget = parent.fret_tab
+
+    # Add layer with phasor data
+    test_layer = create_image_layer_with_phasors()
+    test_layer.name = "test_layer"
+    viewer.add_layer(test_layer)
+
+    # Select the layer but don't set frequency
+    widget.donor_lifetime_combobox.setCurrentText("test_layer")
+    widget.frequency_input.setText("")  # No frequency
+
+    initial_lifetime = widget.donor_line_edit.text()
+
+    # Should return without error
+    widget._calculate_donor_lifetime()
+
+    # Lifetime should remain unchanged
+    assert widget.donor_line_edit.text() == initial_lifetime
+
+
+def test_calculate_donor_lifetime_apparent_phase(make_napari_viewer):
+    """Test donor lifetime calculation using apparent phase lifetime."""
+    viewer = make_napari_viewer()
+    parent = PlotterWidget(viewer)
+    widget = parent.fret_tab
+
+    # Add layer with phasor data
+    test_layer = create_image_layer_with_phasors()
+    test_layer.name = "test_layer"
+    viewer.add_layer(test_layer)
+
+    # Set up parameters
+    widget.frequency_input.setText("80")
+    widget.lifetime_type_combobox.setCurrentText("Apparent Phase Lifetime")
+    widget.donor_lifetime_combobox.setCurrentText("test_layer")
+
+    # Set up parent widget properly
+    parent.harmonic = 1
+
+    # Calculate donor lifetime
+    widget._calculate_donor_lifetime()
+
+    # Should have updated the donor lifetime
+    assert widget.donor_line_edit.text() != ""
+    lifetime_value = float(widget.donor_line_edit.text())
+    assert lifetime_value > 0
+    assert widget.donor_lifetime == lifetime_value
+
+
+def test_calculate_donor_lifetime_apparent_modulation(make_napari_viewer):
+    """Test donor lifetime calculation using apparent modulation lifetime."""
+    viewer = make_napari_viewer()
+    parent = PlotterWidget(viewer)
+    widget = parent.fret_tab
+
+    # Add layer with phasor data
+    test_layer = create_image_layer_with_phasors()
+    test_layer.name = "test_layer"
+    viewer.add_layer(test_layer)
+
+    # Set up parameters
+    widget.frequency_input.setText("80")
+    widget.lifetime_type_combobox.setCurrentText(
+        "Apparent Modulation Lifetime"
+    )
+    widget.donor_lifetime_combobox.setCurrentText("test_layer")
+
+    # Set up parent widget properly
+    parent.harmonic = 1
+
+    # Calculate donor lifetime
+    widget._calculate_donor_lifetime()
+
+    # Should have updated the donor lifetime
+    assert widget.donor_line_edit.text() != ""
+    lifetime_value = float(widget.donor_line_edit.text())
+    assert lifetime_value > 0
+    assert widget.donor_lifetime == lifetime_value
+
+
+def test_calculate_donor_lifetime_normal_lifetime(make_napari_viewer):
+    """Test donor lifetime calculation using normal lifetime."""
+    viewer = make_napari_viewer()
+    parent = PlotterWidget(viewer)
+    widget = parent.fret_tab
+
+    # Add layer with phasor data
+    test_layer = create_image_layer_with_phasors()
+    test_layer.name = "test_layer"
+    viewer.add_layer(test_layer)
+
+    # Set up parameters
+    widget.frequency_input.setText("80")
+    widget.lifetime_type_combobox.setCurrentText("Normal Lifetime")
+    widget.donor_lifetime_combobox.setCurrentText("test_layer")
+
+    # Set up parent widget properly
+    parent.harmonic = 1
+
+    # Calculate donor lifetime
+    widget._calculate_donor_lifetime()
+
+    # Should have updated the donor lifetime
+    assert widget.donor_line_edit.text() != ""
+    lifetime_value = float(widget.donor_line_edit.text())
+    assert lifetime_value > 0
+    assert widget.donor_lifetime == lifetime_value
+
+
+def test_calculate_donor_lifetime_different_harmonics(make_napari_viewer):
+    """Test donor lifetime calculation with different harmonics."""
+    viewer = make_napari_viewer()
+    parent = PlotterWidget(viewer)
+    widget = parent.fret_tab
+
+    # Add layer with phasor data
+    test_layer = create_image_layer_with_phasors()
+    test_layer.name = "test_layer"
+    viewer.add_layer(test_layer)
+
+    # Set up parameters
+    widget.frequency_input.setText("80")
+    widget.lifetime_type_combobox.setCurrentText("Apparent Phase Lifetime")
+    widget.donor_lifetime_combobox.setCurrentText("test_layer")
+
+    # Test with harmonic 1
+    parent.harmonic = 1
+    widget._calculate_donor_lifetime()
+    lifetime_h1 = widget.donor_line_edit.text()
+
+    # Test with harmonic 2
+    parent.harmonic = 2
+    widget._calculate_donor_lifetime()
+    lifetime_h2 = widget.donor_line_edit.text()
+
+    # Test with harmonic 3
+    parent.harmonic = 3
+    widget._calculate_donor_lifetime()
+    lifetime_h3 = widget.donor_line_edit.text()
+
+    # Lifetimes should be different for different harmonics
+    assert lifetime_h1 != lifetime_h2
+    assert lifetime_h1 != lifetime_h3
+    assert lifetime_h2 != lifetime_h3
+
+
+def test_calculate_donor_lifetime_mode_differences(make_napari_viewer):
+    """Test that different lifetime modes give different results."""
+    viewer = make_napari_viewer()
+    parent = PlotterWidget(viewer)
+    widget = parent.fret_tab
+
+    # Add layer with phasor data
+    test_layer = create_image_layer_with_phasors()
+    test_layer.name = "test_layer"
+    viewer.add_layer(test_layer)
+
+    # Set up parameters
+    widget.frequency_input.setText("80")
+    widget.donor_lifetime_combobox.setCurrentText("test_layer")
+    parent.harmonic = 1
+
+    # Test apparent phase lifetime
+    widget.lifetime_type_combobox.setCurrentText("Apparent Phase Lifetime")
+    widget._calculate_donor_lifetime()
+    phase_lifetime = widget.donor_line_edit.text()
+
+    # Test apparent modulation lifetime
+    widget.lifetime_type_combobox.setCurrentText(
+        "Apparent Modulation Lifetime"
+    )
+    widget._calculate_donor_lifetime()
+    mod_lifetime = widget.donor_line_edit.text()
+
+    # Test normal lifetime
+    widget.lifetime_type_combobox.setCurrentText("Normal Lifetime")
+    widget._calculate_donor_lifetime()
+    normal_lifetime = widget.donor_line_edit.text()
+
+    # All should be valid numbers
+    assert phase_lifetime != ""
+    assert mod_lifetime != ""
+    assert normal_lifetime != ""
+
+    phase_val = float(phase_lifetime)
+    mod_val = float(mod_lifetime)
+    normal_val = float(normal_lifetime)
+
+    assert phase_val > 0
+    assert mod_val > 0
+    assert normal_val > 0
+
+    # They should generally be different (though could be close)
+    # At least one should be different from the others
+    assert not (phase_val == mod_val == normal_val)
+
+
+def test_donor_lifetime_combobox_layer_selection_persistence(
+    make_napari_viewer,
+):
+    """Test that donor lifetime combobox selection persists when layers change."""
+    viewer = make_napari_viewer()
+    parent = PlotterWidget(viewer)
+    widget = parent.fret_tab
+
+    # Add first layer
+    test_layer1 = create_image_layer_with_phasors()
+    test_layer1.name = "test_layer1"
+    viewer.add_layer(test_layer1)
+
+    # Select first layer
+    widget.donor_lifetime_combobox.setCurrentText("test_layer1")
+    assert widget.donor_lifetime_combobox.currentText() == "test_layer1"
+
+    # Add second layer
+    test_layer2 = create_image_layer_with_phasors()
+    test_layer2.name = "test_layer2"
+    viewer.add_layer(test_layer2)
+
+    # Selection should persist
+    assert widget.donor_lifetime_combobox.currentText() == "test_layer1"
+
+    # Change to second layer
+    widget.donor_lifetime_combobox.setCurrentText("test_layer2")
+    assert widget.donor_lifetime_combobox.currentText() == "test_layer2"
+
+    # Remove first layer
+    viewer.layers.remove(test_layer1)
+
+    # Selection should still be test_layer2
+    assert widget.donor_lifetime_combobox.currentText() == "test_layer2"
+
+    # Remove second layer
+    viewer.layers.remove(test_layer2)
+
+    # Should revert to "None"
+    assert widget.donor_lifetime_combobox.currentText() == "None"
+
+
+def test_calculate_donor_lifetime_error_handling(make_napari_viewer):
+    """Test error handling in donor lifetime calculation."""
+    viewer = make_napari_viewer()
+    parent = PlotterWidget(viewer)
+    widget = parent.fret_tab
+
+    # Create a layer without proper phasor data
+    import numpy as np
+    from napari.layers import Image
+
+    bad_layer = Image(np.random.random((10, 10)), name="bad_layer")
+    viewer.add_layer(bad_layer)
+
+    # Try to calculate with bad layer
+    widget.frequency_input.setText("80")
+    widget.donor_lifetime_combobox.setCurrentText("bad_layer")
+    parent.harmonic = 1
+
+    initial_lifetime = widget.donor_line_edit.text()
+
+    # Should handle error gracefully
+    widget._calculate_donor_lifetime()
+
+    # Should not crash and lifetime should remain unchanged
+    assert widget.donor_line_edit.text() == initial_lifetime