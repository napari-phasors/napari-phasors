import os
from unittest.mock import MagicMock, patch

import numpy as np
import pandas.testing as pdt
<<<<<<< HEAD
from phasorpy.phasor import (
    phasor_calibrate,
    phasor_from_signal,
    phasor_to_apparent_lifetime,
)
=======
from phasorpy.datasets import fetch
from phasorpy.phasor import phasor_calibrate
>>>>>>> ecd8b389
from PyQt5.QtCore import QModelIndex
from qtpy.QtWidgets import QWidget

from napari_phasors._reader import napari_get_reader
from napari_phasors._synthetic_generator import (
    make_intensity_layer_with_phasors,
    make_raw_flim_data,
)
from napari_phasors._widget import (
    AdvancedOptionsWidget,
    CalibrationWidget,
    FbdWidget,
    LifetimeWidget,
    LsmWidget,
    PhasorTransform,
    PtuWidget,
    SdtWidget,
    WriterWidget,
)

TEST_FORMATS = [
    (".fbd", FbdWidget),
    (".ptu", PtuWidget),
    (".lsm", LsmWidget),
    (".sdt", SdtWidget),
    (".ome.tif", None),
]


def test_phasor_trasfrom_widget(make_napari_viewer):
    """Test PhasorTransform widget call for specific file formats."""
    viewer = make_napari_viewer()
    widget = PhasorTransform(viewer)
    assert widget.viewer is viewer
    assert isinstance(widget, QWidget)
    model = MagicMock()
    current = MagicMock(spec=QModelIndex)

    for extension, expected_widget_class in TEST_FORMATS:
        with patch(
            "napari_phasors._widget._get_filename_extension",
            return_value=("filename", extension),
        ):
            if extension == ".fbd":
                model.filePath.return_value = (
                    "src/napari_phasors/_tests/test_data/test_file$EI0S.fbd"
                )
            elif extension == ".sdt":
                model.filePath.return_value = fetch(
                    "seminal_receptacle_FLIM_single_image.sdt"
                )
            else:
                model.filePath.return_value = (
                    f"src/napari_phasors/_tests/test_data/test_file{extension}"
                )
            for i in reversed(range(widget.dynamic_widget_layout.count())):
                widget_item = widget.dynamic_widget_layout.takeAt(i).widget()
                if widget_item:
                    widget_item.deleteLater()
            widget._on_change(current, model)
            if expected_widget_class:
                assert widget.dynamic_widget_layout.count() == 1
                added_widget = widget.dynamic_widget_layout.itemAt(0).widget()
                assert isinstance(added_widget, expected_widget_class)
            else:
                assert widget.dynamic_widget_layout.count() == 0


def test_phasor_transform_fbd_widget(make_napari_viewer):
    """Test FbdWidget from PhasorTransfrom widget."""
    viewer = make_napari_viewer()
    PhasorTransform(viewer)
    widget = FbdWidget(
        viewer, path="src/napari_phasors/_tests/test_data/test_file$EI0S.fbd"
    )
    assert widget.viewer is viewer
    # Init values
    assert isinstance(widget, AdvancedOptionsWidget)
    assert (
        widget.path == "src/napari_phasors/_tests/test_data/test_file$EI0S.fbd"
    )
    assert widget.reader_options == {"frame": -1, "channel": None}
    assert widget.harmonics == [1]
    assert widget.all_frames == 9
    assert widget.all_channels == 2
    assert widget.harmonic_start.value() == 1
    assert widget.harmonic_end.value() == 1
    # Modify harmonic values
    widget.harmonic_start.setValue(2)
    assert (
        widget.harmonic_start.value() == 2 and widget.harmonic_end.value() == 2
    )
    assert widget.harmonics == [2]
    widget.harmonic_end.setValue(3)
    assert (
        widget.harmonic_start.value() == 2 and widget.harmonic_end.value() == 3
    )
    assert widget.harmonics == [2, 3]
    # Init frames
    frames_combobox_values = [
        widget.frames.itemText(i) for i in range(widget.frames.count())
    ]
    assert frames_combobox_values == [
        "Average all frames",
        "0",
        "1",
        "2",
        "3",
        "4",
        "5",
        "6",
        "7",
        "8",
    ]
    assert widget.frames.currentIndex() == 0
    # Modify frames
    widget.frames.setCurrentIndex(1)
    assert widget.reader_options == {"frame": 0, "channel": None}
    # Init channels
    channels_combobox_values = [
        widget.channels.itemText(i) for i in range(widget.channels.count())
    ]
    assert channels_combobox_values == ["All channels", "0", "1"]
    assert widget.channels.currentIndex() == 0
    # Modify channels
    widget.channels.setCurrentIndex(1)
    assert widget.reader_options == {"frame": 0, "channel": 0}
    # Click button of phasor transform and check layers
    widget.btn.click()
    assert len(viewer.layers) == 1
    assert viewer.layers[0].name == "test_file$EI0S Intensity Image: Channel 0"
    assert viewer.layers[0].data.shape == (1, 256, 256)
    phasor_data = (
        viewer.layers[0].metadata["phasor_features_labels_layer"].features
    )
    assert phasor_data.shape == (131072, 6)
    assert phasor_data["harmonic"].unique().tolist() == [2, 3]
    # Modify channels and harmonics and phasor transform again
    widget.channels.setCurrentIndex(0)
    widget.harmonic_end.setValue(2)
    widget.btn.click()
    assert len(viewer.layers) == 3
    assert viewer.layers[2].name == "test_file$EI0S Intensity Image: Channel 1"
    assert viewer.layers[2].data.shape == (1, 256, 256)
    phasor_data = (
        viewer.layers[2].metadata["phasor_features_labels_layer"].features
    )
    assert phasor_data.shape == (65536, 6)
    assert phasor_data["harmonic"].unique().tolist() == [2]
    # TODO: test laser factor parameter


def test_phasor_transform_ptu_widget(make_napari_viewer):
    """Test PtuWidget from PhasorTransfrom widget."""
    viewer = make_napari_viewer()
    PhasorTransform(viewer)
    widget = PtuWidget(
        viewer, path="src/napari_phasors/_tests/test_data/test_file.ptu"
    )
    assert widget.viewer is viewer
    # Init values
    assert isinstance(widget, AdvancedOptionsWidget)
    assert widget.path == "src/napari_phasors/_tests/test_data/test_file.ptu"
    assert widget.reader_options == {"frame": -1, "channel": None}
    assert widget.harmonics == [1]
    assert widget.all_frames == 5
    assert widget.all_channels == 1
    assert widget.harmonic_start.value() == 1
    assert widget.harmonic_end.value() == 1
    # Modify harmonic values
    widget.harmonic_start.setValue(2)
    assert (
        widget.harmonic_start.value() == 2 and widget.harmonic_end.value() == 2
    )
    assert widget.harmonics == [2]
    widget.harmonic_end.setValue(3)
    assert (
        widget.harmonic_start.value() == 2 and widget.harmonic_end.value() == 3
    )
    assert widget.harmonics == [2, 3]
    # Init frames
    frames_combobox_values = [
        widget.frames.itemText(i) for i in range(widget.frames.count())
    ]
    assert frames_combobox_values == [
        "Average all frames",
        "0",
        "1",
        "2",
        "3",
        "4",
    ]
    assert widget.frames.currentIndex() == 0
    # Modify frames
    widget.frames.setCurrentIndex(1)
    assert widget.reader_options == {"frame": 0, "channel": None}
    # Init channels
    channels_combobox_values = [
        widget.channels.itemText(i) for i in range(widget.channels.count())
    ]
    assert channels_combobox_values == ["All channels", "0"]
    assert widget.channels.currentIndex() == 0
    # Modify channels
    widget.channels.setCurrentIndex(1)
    assert widget.reader_options == {"frame": 0, "channel": 0}
    # Click button of phasor transform and check layers
    widget.btn.click()
    assert len(viewer.layers) == 1
    assert viewer.layers[0].name == "test_file Intensity Image: Channel 0"
    assert viewer.layers[0].data.shape == (1, 256, 256)
    phasor_data = (
        viewer.layers[0].metadata["phasor_features_labels_layer"].features
    )
    assert phasor_data.shape == (131072, 6)
    assert phasor_data["harmonic"].unique().tolist() == [2, 3]
    # Modify frames and harmonics and phasor transform again
    widget.frames.setCurrentIndex(0)
    widget.harmonic_end.setValue(2)
    widget.btn.click()
    assert len(viewer.layers) == 2
    assert viewer.layers[1].name == "test_file Intensity Image: Channel 0 [1]"
    assert viewer.layers[1].data.shape == (1, 256, 256)
    phasor_data = (
        viewer.layers[1].metadata["phasor_features_labels_layer"].features
    )
    assert phasor_data.shape == (65536, 6)
    assert phasor_data["harmonic"].unique().tolist() == [2]
    # TODO: test dtime parameter


def test_phasor_transform_sdt_widget(make_napari_viewer):
    """Test SdtWidget from PhasorTransfrom widget."""
    viewer = make_napari_viewer()
    file_path = fetch("seminal_receptacle_FLIM_single_image.sdt")
    PhasorTransform(viewer)
    widget = SdtWidget(viewer, path=file_path)
    assert widget.viewer is viewer
    # Init values
    assert isinstance(widget, AdvancedOptionsWidget)
    assert widget.path == file_path
    assert widget.reader_options == {}
    assert widget.harmonics == [1]
    assert widget.harmonic_start.value() == 1
    assert widget.harmonic_end.value() == 1
    # Modify harmonic values
    widget.harmonic_start.setValue(2)
    assert (
        widget.harmonic_start.value() == 2 and widget.harmonic_end.value() == 2
    )
    assert widget.harmonics == [2]
    widget.harmonic_end.setValue(3)
    assert (
        widget.harmonic_start.value() == 2 and widget.harmonic_end.value() == 3
    )
    assert widget.harmonics == [2, 3]
    # Init index parameter
    assert widget.index.text() == "0"
    # Click button of phasor transform and check layers
    widget.btn.click()
    assert widget.reader_options == {"index": 0}
    assert len(viewer.layers) == 1
    assert (
        viewer.layers[0].name
        == "seminal_receptacle_FLIM_single_image Intensity Image"
    )
    assert viewer.layers[0].data.shape == (512, 512)
    phasor_data = (
        viewer.layers[0].metadata["phasor_features_labels_layer"].features
    )
    assert phasor_data.shape == (524288, 6)
    assert phasor_data["harmonic"].unique().tolist() == [2, 3]
    # Modify harmonics and phasor transform again
    widget.harmonic_end.setValue(2)
    widget.btn.click()
    assert len(viewer.layers) == 2
    assert (
        viewer.layers[1].name
        == "seminal_receptacle_FLIM_single_image Intensity Image [1]"
    )
    assert viewer.layers[1].data.shape == (512, 512)
    phasor_data = (
        viewer.layers[1].metadata["phasor_features_labels_layer"].features
    )
    assert phasor_data.shape == (262144, 6)
    assert phasor_data["harmonic"].unique().tolist() == [2]
    # TODO: test index parameter


def test_phasor_transform_lsm_widget(make_napari_viewer):
    """Test LsmWidget from PhasorTransfrom widget."""
    viewer = make_napari_viewer()
    PhasorTransform(viewer)
    widget = LsmWidget(
        viewer, path="src/napari_phasors/_tests/test_data/test_file.lsm"
    )
    assert widget.viewer is viewer
    # Init values
    assert isinstance(widget, AdvancedOptionsWidget)
    assert widget.path == "src/napari_phasors/_tests/test_data/test_file.lsm"
    assert widget.reader_options == {}
    assert widget.harmonics == [1]
    assert widget.harmonic_start.value() == 1
    assert widget.harmonic_end.value() == 1
    # Modify harmonic values
    widget.harmonic_start.setValue(2)
    assert (
        widget.harmonic_start.value() == 2 and widget.harmonic_end.value() == 2
    )
    assert widget.harmonics == [2]
    widget.harmonic_end.setValue(3)
    assert (
        widget.harmonic_start.value() == 2 and widget.harmonic_end.value() == 3
    )
    assert widget.harmonics == [2, 3]
    # Click button of phasor transform and check layers
    widget.btn.click()
    assert len(viewer.layers) == 1
    assert viewer.layers[0].name == "test_file Intensity Image"
    assert viewer.layers[0].data.shape == (512, 512)
    phasor_data = (
        viewer.layers[0].metadata["phasor_features_labels_layer"].features
    )
    assert phasor_data.shape == (524288, 6)
    assert phasor_data["harmonic"].unique().tolist() == [2, 3]
    # Modify harmonics and phasor transform again
    widget.harmonic_end.setValue(2)
    widget.btn.click()
    assert len(viewer.layers) == 2
    assert viewer.layers[1].name == "test_file Intensity Image [1]"
    assert viewer.layers[1].data.shape == (512, 512)
    phasor_data = (
        viewer.layers[1].metadata["phasor_features_labels_layer"].features
    )
    assert phasor_data.shape == (262144, 6)
    assert phasor_data["harmonic"].unique().tolist() == [2]


def test_calibration_widget(make_napari_viewer):
    """Test the CalibrationWidget class."""
    # Create a synthetic FLIM data and an intensity image layer with phasors
    raw_flim_data = make_raw_flim_data()
    harmonic = [1, 2, 3]
    sample_image_layer = make_intensity_layer_with_phasors(
        raw_flim_data, harmonic=harmonic
    )
    # Create a synthetic calibration FLIM data and an calibration image layer
    raw_calibration_flim_data = make_raw_flim_data(
        shape=(2, 5), time_constants=[0.02, 0.2, 0.4, 1, 2, 4, 10, 20, 40, 100]
    )
    calibration_image_layer = make_intensity_layer_with_phasors(
        raw_calibration_flim_data, harmonic=harmonic
    )
    # Intialize viewer and add intensity image layer with phasors data
    viewer = make_napari_viewer()
    viewer.add_layer(sample_image_layer)
    viewer.add_layer(calibration_image_layer)
    original_phasors_table = sample_image_layer.metadata[
        "phasor_features_labels_layer"
    ].features
    original_mean = sample_image_layer.metadata["original_mean"]
    original_real = np.reshape(
        original_phasors_table["G_original"],
        (len(harmonic),) + original_mean.data.shape,
    )
    original_imag = np.reshape(
        original_phasors_table["S_original"],
        (len(harmonic),) + original_mean.data.shape,
    )
    calibration_phasors_table = calibration_image_layer.metadata[
        "phasor_features_labels_layer"
    ].features
    calibration_real = np.reshape(
        calibration_phasors_table["G_original"],
        (len(harmonic),) + original_mean.data.shape,
    )
    calibration_imag = np.reshape(
        calibration_phasors_table["S_original"],
        (len(harmonic),) + original_mean.data.shape,
    )
    sample_phasors_table = (
        viewer.layers[0].metadata["phasor_features_labels_layer"].features
    )
    pdt.assert_frame_equal(original_phasors_table, sample_phasors_table)
    # Check init calibration widget
    main_widget = CalibrationWidget(viewer)
    assert (
        main_widget.calibration_widget.frequency_line_edit_widget.text() == ""
    )
    assert (
        main_widget.calibration_widget.lifetime_line_edit_widget.text() == ""
    )
    assert "calibrated" not in viewer.layers[0].metadata.keys()
    assert "calibrated" not in viewer.layers[1].metadata.keys()
    sample_layer_combobox_items = [
        main_widget.calibration_widget.sample_layer_combobox.itemText(i)
        for i in range(
            main_widget.calibration_widget.sample_layer_combobox.count()
        )
    ]
    assert sample_image_layer.name in sample_layer_combobox_items
    assert calibration_image_layer.name in sample_layer_combobox_items
    calibration_layer_combobox_items = [
        main_widget.calibration_widget.calibration_layer_combobox.itemText(i)
        for i in range(
            main_widget.calibration_widget.calibration_layer_combobox.count()
        )
    ]
    assert calibration_image_layer.name in calibration_layer_combobox_items
    assert sample_image_layer.name in calibration_layer_combobox_items
    # Modify comboboxes selection, frequency and lifetime and calibrate
    main_widget.calibration_widget.sample_layer_combobox.setCurrentIndex(0)
    assert (
        main_widget.calibration_widget.sample_layer_combobox.currentText()
        == sample_image_layer.name
    )
    main_widget.calibration_widget.calibration_layer_combobox.setCurrentIndex(
        1
    )
    assert (
        main_widget.calibration_widget.calibration_layer_combobox.currentText()
        == calibration_image_layer.name
    )
    main_widget.calibration_widget.frequency_line_edit_widget.setText("80")
    assert (
        main_widget.calibration_widget.frequency_line_edit_widget.text()
        == "80"
    )
    main_widget.calibration_widget.lifetime_line_edit_widget.setText("2")
    assert (
        main_widget.calibration_widget.lifetime_line_edit_widget.text() == "2"
    )
    with patch("napari_phasors._widget.show_info") as mock_show_info:
        main_widget.calibration_widget.calibrate_push_button.click()
        sample_name = (
            main_widget.calibration_widget.sample_layer_combobox.currentText()
        )
        mock_show_info.assert_called_once_with(f"Calibrated {sample_name}")
    # Check if the calibration was successful
    assert viewer.layers[0].metadata["calibrated"] is True
    calibrated_real = np.reshape(
        viewer.layers[0]
        .metadata["phasor_features_labels_layer"]
        .features["G_original"],
        (len(harmonic),) + original_mean.data.shape,
    )
    calibrated_imag = np.reshape(
        viewer.layers[0]
        .metadata["phasor_features_labels_layer"]
        .features["S_original"],
        (len(harmonic),) + original_mean.data.shape,
    )
    expected_real, expected_imag = phasor_calibrate(
        original_real,
        original_imag,
        calibration_real,
        calibration_imag,
        frequency=80 * np.array(harmonic),
        lifetime=2,
        skip_axis=0,
    )
    assert np.allclose(calibrated_real, expected_real)
    assert np.allclose(calibrated_imag, expected_imag)
    with patch("napari_phasors._widget.show_error") as mock_show_error:
        main_widget.calibration_widget.calibrate_push_button.click()
        mock_show_error.assert_called_once_with("Layer already calibrated")


def test_writer_widget(make_napari_viewer, tmp_path):
    """Test the WriterWidget class."""
    # Intialize viewer and add intensity image layer with phasors data
    viewer = make_napari_viewer()
    main_widget = WriterWidget(viewer)
    assert main_widget.viewer is viewer
    assert isinstance(main_widget, QWidget)
    model = MagicMock()
    current = MagicMock(spec=QModelIndex)
    # Check init values are empty
    assert main_widget.save_path.text() == ""
    assert main_widget.export_layer_combobox.count() == 0
    assert main_widget.export_file_name.text() == ""
    # Create a synthetic FLIM data and an intensity image layer with phasors
    raw_flim_data = make_raw_flim_data()
    harmonic = [1, 2, 3]
    sample_image_layer = make_intensity_layer_with_phasors(
        raw_flim_data, harmonic=harmonic
    )
    viewer.add_layer(sample_image_layer)
    # Assert combobox is populated and file name is set
    assert (
        main_widget.export_layer_combobox.itemText(0)
        == sample_image_layer.name
    )
    assert (
        main_widget.export_layer_combobox.currentText()
        == sample_image_layer.name
    )
    assert main_widget.export_file_name.text() == sample_image_layer.name
    # Simulate a path selection from the search tree
    model.filePath.return_value = str(tmp_path)
    main_widget._on_search_tree_change(current, model)
    assert main_widget.save_path.text() == str(tmp_path)
    # Click export button and check if the file was created
    with patch("napari_phasors._widget.show_info") as mock_show_info:
        main_widget.btn.click()
        export_layer_name = main_widget.export_layer_combobox.currentText()
        export_path = os.path.join(
            main_widget.save_path.text(),
            f'{main_widget.export_file_name.text()}.ome.tif',
        )
        # Check if the show_info was called
        mock_show_info.assert_called_once_with(
            f"Exported {export_layer_name} to {export_path}"
        )
        # Check if the file was created and has expected data when read
        assert os.path.exists(export_path)
        reader = napari_get_reader(export_path, harmonics=harmonic)
        layer_data_list = reader(export_path)
        layer_data_tuple = layer_data_list[0]
        assert len(layer_data_tuple) == 2
        np.testing.assert_array_almost_equal(
            layer_data_tuple[0], sample_image_layer.data
        )
        phasor_features = layer_data_tuple[1]["metadata"][
            "phasor_features_labels_layer"
        ]
        np.testing.assert_array_equal(
            phasor_features.data, [[1, 2, 3, 4, 5], [6, 7, 8, 9, 10]]
        )
        assert phasor_features.features.shape == (30, 6)
        expected_columns = [
            "label",
            "G_original",
            "S_original",
            "G",
            "S",
            "harmonic",
        ]
        actual_columns = phasor_features.features.columns.tolist()
        assert actual_columns == expected_columns
        assert phasor_features.features["harmonic"].unique().tolist() == [
            1,
            2,
            3,
        ]
    # Check error messages if path or name are empty
    with patch("napari_phasors._widget.show_error") as mock_show_error:
        main_widget.save_path.setText("")
        main_widget.btn.click()
        mock_show_error.assert_called_once_with("Select export location")
        main_widget.save_path.setText(str(tmp_path))
        main_widget.export_file_name.setText("")
        main_widget.btn.click()
        mock_show_error.assert_called_with("Enter name of exported file")


def test_lifetime_widget(make_napari_viewer):
    """Test the LifetimeWidget class."""
    # Initialize viewer and add intensity image layer with phasors data
    viewer = make_napari_viewer()
    main_widget = LifetimeWidget(viewer)
    assert main_widget.viewer is viewer
    assert isinstance(main_widget, QWidget)
    # Check init values
    assert main_widget.lifetime_data is None
    assert main_widget.harmonics is None
    assert main_widget.selected_harmonic is None
    assert main_widget.lifetime_layer is None
    assert main_widget._labels_layer_with_phasor_features is None
    assert main_widget.layer_combobox.count() == 0
    assert main_widget.frequency_input.text() == ""
    assert (
        main_widget.lifetime_colormap_combobox.currentText() == 'turbo'
    )  # default colormap
    assert (
        main_widget.lifetime_type_combobox.currentText() == 'Phase'
    )  # default lifetime type
    assert main_widget.lifetime_type_combobox.count() == 2
    # Create a synthetic FLIM data and an intensity image layer with phasors
    raw_flim_data = make_raw_flim_data()
    harmonic = [1, 2, 3]
    sample_image_layer = make_intensity_layer_with_phasors(
        raw_flim_data, harmonic=harmonic
    )
    viewer.add_layer(sample_image_layer)
    # Check for values changed after adding layer
    assert main_widget.layer_combobox.count() == 1
    assert main_widget.layer_combobox.currentText() == sample_image_layer.name
    assert main_widget.lifetime_data is None
    np.testing.assert_array_equal(main_widget.harmonics, harmonic)
    assert main_widget.selected_harmonic is None
    assert main_widget.lifetime_layer is None
    assert main_widget._labels_layer_with_phasor_features is not None
    main_widget.frequency_input.setText("80")
    assert main_widget.frequency_input.text() == "80"
    # Click Plot Lifetime Button and check expected changes
    main_widget.plot_lifetime_button.click()
    frequency = np.array(harmonic) * 80
    real, imag = phasor_from_signal(raw_flim_data, axis=0, harmonic=harmonic)[
        1:
    ]
    expected_phase_lifetimes = []
    expected_modulation_lifetimes = []
    for i in range(len(harmonic)):
        phase_lifetime, modulation_lifetime = phasor_to_apparent_lifetime(
            real[i], imag[i], frequency=frequency[i]
        )
        expected_phase_lifetimes.append(phase_lifetime)
        expected_modulation_lifetimes.append(modulation_lifetime)
    np.testing.assert_array_equal(
        main_widget.lifetime_data, expected_phase_lifetimes
    )
    assert main_widget.selected_harmonic == harmonic[0]
    assert (
        main_widget.lifetime_layer.name
        == "Lifetime: FLIM data Intensity Image"
    )
    # Check harmonic selector
    main_widget.harmonic_selector.setValue(2)
    assert main_widget.selected_harmonic == harmonic[1]
    # Check colormap selector
    main_widget.lifetime_colormap_combobox.setCurrentText('viridis')
    assert main_widget.lifetime_colormap_combobox.currentText() == 'viridis'
    # Check lifetime type selector
    main_widget.lifetime_type_combobox.setCurrentText('Modulation')
    assert main_widget.lifetime_type_combobox.currentText() == 'Modulation'
    # Check error messages if frequency is empty
    with patch("napari_phasors._widget.show_error") as mock_show_error:
        main_widget.frequency_input.setText("")
        main_widget.plot_lifetime_button.click()
        mock_show_error.assert_called_once_with("Enter frequency")
    # Click Plot Lifetime button again and check values
    main_widget.frequency_input.setText("80")
    main_widget.plot_lifetime_button.click()
    np.testing.assert_array_equal(
        main_widget.lifetime_data, expected_modulation_lifetimes
    )
    assert main_widget.selected_harmonic == harmonic[1]
    assert (
        main_widget.lifetime_layer.name
        == "Lifetime: FLIM data Intensity Image"
    )
    # assert no other layer is created
    assert len(viewer.layers) == 2<|MERGE_RESOLUTION|>--- conflicted
+++ resolved
@@ -3,16 +3,12 @@
 
 import numpy as np
 import pandas.testing as pdt
-<<<<<<< HEAD
+from phasorpy.datasets import fetch
 from phasorpy.phasor import (
     phasor_calibrate,
     phasor_from_signal,
     phasor_to_apparent_lifetime,
 )
-=======
-from phasorpy.datasets import fetch
-from phasorpy.phasor import phasor_calibrate
->>>>>>> ecd8b389
 from PyQt5.QtCore import QModelIndex
 from qtpy.QtWidgets import QWidget
 
