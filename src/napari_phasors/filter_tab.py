--- conflicted
+++ resolved
@@ -597,9 +597,7 @@
         labels_layer_name = (
             self.parent_widget.image_layer_with_phasor_features_combobox.currentText()
         )
-<<<<<<< HEAD
         layer_mask = self.parent_widget.mask
-=======
 
         layer = self.viewer.layers[labels_layer_name]
         if "settings" not in layer.metadata:
@@ -620,20 +618,16 @@
                 ]
             )
 
->>>>>>> 30421218
         apply_filter_and_threshold(
             layer,
             threshold=self.threshold_slider.value() / self.threshold_factor,
             filter_method=filter_method,
             size=self.median_filter_spinbox.value(),
             repeat=self.median_filter_repetition_spinbox.value(),
-<<<<<<< HEAD
             mask=layer_mask,
-=======
             sigma=self.wavelet_sigma_spinbox.value(),
             levels=self.wavelet_levels_spinbox.value(),
             harmonics=harmonics,
->>>>>>> 30421218
         )
         if self.parent_widget is not None:
             self.parent_widget.plot()
