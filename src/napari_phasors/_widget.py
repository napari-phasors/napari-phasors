--- conflicted
+++ resolved
@@ -573,7 +573,6 @@
         export_layer = self.viewer.layers[export_layer_name]
         export_file_name = self.export_file_name.text()
         export_path = os.path.join(self.save_path.text(), export_file_name)
-<<<<<<< HEAD
         if self.export_format_combobox.currentText() == "CSV":
             if not export_path.endswith(".csv"):
                 export_path += ".csv"
@@ -585,9 +584,6 @@
             )
         elif self.export_format_combobox.currentText() == "OME-TIFF":
             export_path = write_ome_tiff(export_path, export_layer)
-        show_info(f"Exported {export_layer_name} to {export_path}")
-=======
-        export_path = write_ome_tiff(export_path, export_layer)
         show_info(f"Exported {export_layer_name} to {export_path}")
 
 
@@ -902,5 +898,4 @@
             return
         self.calculate_lifetimes()
         self.create_lifetime_layer()
-        self.plot_lifetime_histogram()
->>>>>>> f5aeb489
+        self.plot_lifetime_histogram()