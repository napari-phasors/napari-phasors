from dataclasses import dataclass
from typing import TYPE_CHECKING

import matplotlib.colors as mcolors
import matplotlib.pyplot as plt
import numpy as np
from matplotlib.collections import LineCollection
from matplotlib.colors import LinearSegmentedColormap, ListedColormap
from napari.experimental import link_layers
from napari.layers import Image
from napari.utils.colormaps import AVAILABLE_COLORMAPS, Colormap
from napari.utils.notifications import show_error, show_info, show_warning
from phasorpy.component import phasor_component_fit, phasor_component_fraction
from phasorpy.lifetime import phasor_from_lifetime
from qtpy.QtCore import Qt
from qtpy.QtWidgets import (
    QCheckBox,
    QColorDialog,
    QComboBox,
    QDialog,
    QDialogButtonBox,
    QDoubleSpinBox,
    QHBoxLayout,
    QLabel,
    QLineEdit,
    QPushButton,
    QScrollArea,
    QSlider,
    QSpinBox,
    QVBoxLayout,
    QWidget,
)

if TYPE_CHECKING:
    import napari


@dataclass
class ComponentState:
    idx: int
    dot: any = None
    text: any = None
    name_edit: QLineEdit | None = None
    lifetime_edit: QLineEdit | None = None
    g_edit: QLineEdit | None = None
    s_edit: QLineEdit | None = None
    select_button: QPushButton | None = None
    text_offset: tuple[float, float] = (0.02, 0.02)
    label: str = "Component"


class ComponentsWidget(QWidget):
    """Widget to perform component analysis on phasor coordinates."""

    def __init__(self, viewer: "napari.viewer.Viewer", parent=None):
        super().__init__()
        self.viewer = viewer
        self.parent_widget = parent

        self.layer_name = None

        # Replace individual attributes with list
        self.components: list[ComponentState] = []

        # Keep fractions / line attributes
        self.component_line = None
        self.component_polygon = None
        self.fraction_layers = []
        self.comp1_fractions_layer = None
        self.comp2_fractions_layer = None
        self.fractions_colormap = None
        self.colormap_contrast_limits = None
        self.component_colors = [
            'magenta',
            'cyan',
            'yellow',
            'blue',
            'red',
            'green',
            'orange',
            'purple',
            'dodgerblue',
        ]
        self.component_colormap_names = [
            'magenta',
            'cyan',
            'yellow',
            'blue',
            'red',
            'green',
            'bop orange',
            'bop purple',
            'bop blue',
        ]

        # Style state
        self.label_fontsize = 10
        self.label_bold = False
        self.label_italic = False
        self.label_color = 'black'

        # Analysis type
        self.analysis_type = "Linear Projection"

        # Current harmonic
        self.current_harmonic = 1

        # Line settings
        self.show_colormap_line = True
        self.show_component_dots = True
        self.line_offset = 0.0
        self.line_width = 3.0
        self.line_alpha = 1
        self.default_component_color = 'dimgray'

        # Flag to prevent clearing lifetime when updating from lifetime
        self._updating_from_lifetime = False
        self._updating_settings = False  # Flag to prevent recursive updates
<<<<<<< HEAD
=======

        # Flag to track if analysis was attempted
        self._analysis_attempted = False
>>>>>>> 9b4aecc7

        # Dialog / event flags
        self.plot_dialog = None
        self.style_dialog = None
        self.drag_events_connected = False

        # Drag state
        self.dragging_component_idx = None
        self.dragging_label_idx = None

        self.setup_ui()
<<<<<<< HEAD

=======
>>>>>>> 9b4aecc7
        self._update_lifetime_inputs_visibility()
        self._update_analysis_options()
        self.parent_widget.harmonic_spinbox.valueChanged.connect(
            self._on_harmonic_changed
        )

    def setup_ui(self):
        """Set up the user interface for the components widget."""
        # Root layout for this widget
        root_layout = QVBoxLayout()

        # Scroll area
        scroll_area = QScrollArea()
        scroll_area.setWidgetResizable(True)
        root_layout.addWidget(scroll_area)

        # Content widget inside scroll area
        content_widget = QWidget()
        scroll_area.setWidget(content_widget)

        # Previous main layout becomes content_layout
        layout = QVBoxLayout()
        content_widget.setLayout(layout)

        # Analysis type selection
        analysis_layout = QHBoxLayout()
        analysis_layout.addWidget(QLabel("Analysis Type:"))
        self.analysis_type_combo = QComboBox()
        self.analysis_type_combo.currentTextChanged.connect(
            self._on_analysis_type_changed
        )
        self.analysis_type_combo.setToolTip(
            "Select the type of component analysis to perform."
        )
        analysis_layout.addWidget(self.analysis_type_combo)
        analysis_layout.addStretch()
        layout.addLayout(analysis_layout)

        # Components info label
        self.components_info_label = QLabel()
        self.components_info_label.setTextFormat(Qt.RichText)
        self.components_info_label.setStyleSheet(
            "font-weight: bold; margin-top: 10px;"
        )
        self.components_info_label.setToolTip(
            "Change the harmonic spinbox number above to view components at different harmonics."
        )
        self._refresh_components_info_label()
        layout.addWidget(self.components_info_label)

        # Components section
        self.components_layout = QVBoxLayout()
        layout.addLayout(self.components_layout)

        # Initialize with 2 components
        for i in range(2):
            self._add_component_ui(i)

        # Move the visibility update to AFTER components are created
        self._update_lifetime_inputs_visibility()

        # Component management section
        comp_management_layout = QHBoxLayout()
        self.add_component_btn = QPushButton("Add Component")
        self.add_component_btn.clicked.connect(self._add_component)
        self.add_component_btn.setToolTip("Add a new component field.")
        comp_management_layout.addWidget(self.add_component_btn)

        self.remove_component_btn = QPushButton("Remove Component")
        self.remove_component_btn.clicked.connect(self._remove_component)
        self.remove_component_btn.setToolTip(
            "Remove the last component field."
        )
        comp_management_layout.addWidget(self.remove_component_btn)

        self.clear_components_btn = QPushButton("Clear All")
        self.clear_components_btn.clicked.connect(self._clear_components)
        self.clear_components_btn.setToolTip("Clear all component values.")
        comp_management_layout.addWidget(self.clear_components_btn)

        comp_management_layout.addStretch()
        layout.addLayout(comp_management_layout)

        # Plot and label settings section
        settings_label = QLabel("Display Settings:")
        settings_label.setStyleSheet("font-weight: bold; margin-top: 10px;")
        layout.addWidget(settings_label)

        buttons_row = QHBoxLayout()
        self.plot_settings_btn = QPushButton("Edit Line Layout...")
        self.plot_settings_btn.clicked.connect(self._open_plot_settings_dialog)
        self.plot_settings_btn.setToolTip(
            "Edit the layout of the line(s) between components."
        )
        buttons_row.addWidget(self.plot_settings_btn)

        # Label style button
        self.label_style_btn = QPushButton("Edit Component Name Layout...")
        self.label_style_btn.clicked.connect(self._open_label_style_dialog)
        self.label_style_btn.setToolTip(
            "Edit the layout of the component name labels in the plot."
        )
        buttons_row.addWidget(self.label_style_btn)

        buttons_row.addStretch()
        layout.addLayout(buttons_row)

        # Calculate button
        self.calculate_button = QPushButton("Run Analysis")
        self.calculate_button.clicked.connect(self._run_analysis)
        self.calculate_button.setToolTip(
            "Run the selected analysis type on the defined components."
        )
        layout.addWidget(self.calculate_button)

        layout.addStretch()
        self.setLayout(root_layout)

        # Update component visibility and button states
        self._update_component_visibility()
        self._update_button_states()

    def _add_component_ui(self, idx):
        """Add UI elements for a component."""
        # Single component layout with all elements in one row
        comp_layout = QHBoxLayout()

        # Component name
        name_edit = QLineEdit()
        name_edit.setPlaceholderText("Component name (optional)")
        name_edit.setMaximumWidth(150)
        name_edit.setToolTip("Enter a name for this component (optional).")
        comp_layout.addWidget(name_edit)

        # Select button
        select_button = QPushButton("Select location")
        select_button.setMaximumWidth(100)
        select_button.setToolTip(
            "Click here and then click on the phasor plot to select the component location."
        )
        comp_layout.addWidget(select_button)

        # G coordinate
        comp_layout.addWidget(QLabel("G:"))
        g_edit = QLineEdit()
        g_edit.setPlaceholderText("Real coordinate")
        g_edit.setMaximumWidth(100)
        g_edit.setToolTip("Edit the G (real) coordinate of the component.")
        comp_layout.addWidget(g_edit)

        # S coordinate
        comp_layout.addWidget(QLabel("S:"))
        s_edit = QLineEdit()
        s_edit.setPlaceholderText("Imaginary coordinate")
        s_edit.setMaximumWidth(100)
        s_edit.setToolTip(
            "Edit the S (imaginary) coordinate of the component."
        )
        comp_layout.addWidget(s_edit)

        # Lifetime input
        lifetime_label = QLabel("τ:")
        lifetime_edit = QLineEdit()
        lifetime_edit.setPlaceholderText("Lifetime (ns)")
        lifetime_edit.setMaximumWidth(80)
        lifetime_edit.setToolTip("Edit the lifetime (in ns) of the component.")
        comp_layout.addWidget(lifetime_label)
        comp_layout.addWidget(lifetime_edit)

        # Add stretch to push everything to the left
        comp_layout.addStretch()

        # Add layout to components section
        self.components_layout.addLayout(comp_layout)

        # Create component state
        comp = ComponentState(
            idx=idx,
            name_edit=name_edit,
            lifetime_edit=lifetime_edit,
            g_edit=g_edit,
            s_edit=s_edit,
            select_button=select_button,
            label=f"Component {idx+1}",
            text_offset=(0.02, 0.02),
        )

        # Extend components list if needed
        while len(self.components) <= idx:
            self.components.append(None)
        self.components[idx] = comp

        # Connect signals
        name_edit.textChanged.connect(
            lambda: self._on_component_name_changed(idx)
        )
        g_edit.editingFinished.connect(
            lambda: self._on_component_coords_changed(idx)
        )
        g_edit.textChanged.connect(
            lambda: self._update_component_input_styling(idx)
        )
        s_edit.editingFinished.connect(
            lambda: self._on_component_coords_changed(idx)
        )
        s_edit.textChanged.connect(
            lambda: self._update_component_input_styling(idx)
        )
        lifetime_edit.editingFinished.connect(
            lambda: self._update_component_from_lifetime(idx)
        )
        select_button.clicked.connect(lambda: self._select_component(idx))

        comp.ui_elements = {
            'comp_layout': comp_layout,
            'lifetime_label': lifetime_label,
        }

    def _add_component(self):
        """Add a new component (up to maximum allowed based on harmonics)."""
        total_count = len([c for c in self.components if c is not None])
        max_components = self._get_max_components()

        if total_count >= max_components:
            self._update_button_states()
            return

        self._add_component_ui(total_count)
        self._update_component_visibility()
        self._update_analysis_options()
        self._update_button_states()

        if self.parent_widget is not None:
            self._update_lifetime_inputs_visibility()

    def _remove_component(self):
        """Remove the last component."""
        if len(self.components) <= 2:
            self._update_button_states()
            return

        last_idx = len(self.components) - 1
        comp = self.components[last_idx]

        if comp is not None:
            if comp.dot is not None:
                comp.dot.remove()
            if comp.text is not None:
                comp.text.remove()

            if hasattr(comp, 'ui_elements'):
                comp_layout = comp.ui_elements['comp_layout']
                while comp_layout.count():
                    item = comp_layout.takeAt(0)
                    if item.widget():
                        item.widget().deleteLater()
                self.components_layout.removeItem(comp_layout)

        self.components.pop()

        if len(self.components) == 2:
            self._update_analysis_options()

            index = self.analysis_type_combo.findText("Linear Projection")
            if index >= 0:
                self.analysis_type_combo.setCurrentIndex(index)

        if self.component_line is not None:
            try:
                self.component_line.remove()
            except (ValueError, AttributeError):
                pass
            self.component_line = None

        if self.component_polygon is not None:
            try:
                self.component_polygon.remove()
            except (ValueError, AttributeError):
                pass
            self.component_polygon = None

        self._update_component_visibility()
        self._update_analysis_options()
        self._update_button_states()

        if self._analysis_attempted:
            self._update_all_component_styling()

        self.draw_line_between_components()

        if self.parent_widget is not None and hasattr(
            self.parent_widget, '_get_frequency_from_layer'
        ):
            self._update_lifetime_inputs_visibility()

        if self.parent_widget is not None:
            self.parent_widget.canvas_widget.canvas.draw_idle()

        self._remove_last_component_from_settings()

    def _remove_last_component_from_settings(self):
        """Remove the last component from the settings in metadata."""
        if self._updating_settings:
            return

        if not self.layer_name:
            return

        layer = self.viewer.layers[self.layer_name]
        if (
            'settings' not in layer.metadata
            or 'component_analysis' not in layer.metadata['settings']
        ):
            return

        settings = layer.metadata['settings']['component_analysis']

        if 'components' in settings and len(settings['components']) > 0:
            max_idx_str = max(settings['components'].keys(), key=int)
            del settings['components'][max_idx_str]

    def _get_max_components(self):
        """Get maximum number of components based on available harmonics."""
        if self.parent_widget is None:
            return 3

        try:
            available_harmonics = self._get_available_harmonics()
            num_harmonics = len(available_harmonics)
            if num_harmonics == 0:
                return 3

            return 2 * num_harmonics + 1
        except Exception:
            return 3

    def _update_button_states(self):
        """Update the enabled/disabled state of add/remove component buttons."""
        total_count = len([c for c in self.components if c is not None])
        max_components = self._get_max_components()

        self.add_component_btn.setEnabled(total_count < max_components)

        self.remove_component_btn.setEnabled(total_count > 2)

    def _clear_components(self):
        """Clear all component visualizations and input fields."""
        for comp in self.components:
            if comp.dot is not None:
                try:
                    comp.dot.remove()
                except (ValueError, AttributeError):
                    pass
                comp.dot = None

            if comp.text is not None:
                try:
                    comp.text.remove()
                except (ValueError, AttributeError):
                    pass
                comp.text = None

            comp.g_edit.clear()
            comp.s_edit.clear()
            comp.name_edit.clear()
            if comp.lifetime_edit is not None:
                comp.lifetime_edit.clear()

        if self.component_line is not None:
            try:
                self.component_line.remove()
            except (ValueError, AttributeError):
                pass
            self.component_line = None

        if self.component_polygon is not None:
            try:
                self.component_polygon.remove()
            except (ValueError, AttributeError):
                pass
            self.component_polygon = None

        self._update_components_setting_in_metadata('components', {})

        if self.parent_widget is not None:
            self.parent_widget.canvas_widget.canvas.draw_idle()

    def _get_default_components_settings(self):
        """Get default settings dictionary for components parameters."""
        return {
            'analysis_type': 'Linear Projection',
            'components': {},
            'line_settings': {
                'show_colormap_line': True,
                'show_component_dots': True,
                'line_offset': 0.0,
                'line_width': 3.0,
                'line_alpha': 1.0,
            },
            'label_settings': {
                'fontsize': 10,
                'bold': False,
                'italic': False,
                'color': 'black',
            },
        }

    def _update_components_setting_in_metadata(self, key_path, value):
        """Update a specific component setting in the current layer's metadata."""
        layer_name = (
            self.parent_widget.image_layer_with_phasor_features_combobox.currentText()
        )
        if not layer_name:
            return

        layer = self.viewer.layers[layer_name]

        if 'settings' not in layer.metadata:
            layer.metadata['settings'] = {}
        if 'component_analysis' not in layer.metadata['settings']:
            layer.metadata['settings']['component_analysis'] = {}

        keys = key_path.split('.')
        settings = layer.metadata['settings']['component_analysis']
        for key in keys[:-1]:
            if key not in settings:
                settings[key] = {}
            settings = settings[key]
        settings[keys[-1]] = value

    def _restore_and_recreate_components_from_metadata(self):
        """Restore all components settings and recreate visual elements from metadata."""

        layer_name = (
            self.parent_widget.image_layer_with_phasor_features_combobox.currentText()
        )

        if not layer_name:
            return

        layer = self.viewer.layers[layer_name]

        if 'settings' not in layer.metadata:
            return

        if 'component_analysis' not in layer.metadata['settings']:
            return

        self._updating_settings = True
        try:
            settings = layer.metadata['settings']['component_analysis']

            for comp in self.components:
                if comp is not None:
                    if comp.dot is not None:
                        comp.dot.remove()
                        comp.dot = None
                    if comp.text is not None:
                        comp.text.remove()
                        comp.text = None
                    comp.name_edit.clear()
                    if comp.lifetime_edit is not None:
                        comp.lifetime_edit.clear()
                    comp.g_edit.clear()
                    comp.s_edit.clear()

            if 'analysis_type' in settings:
                self.analysis_type = settings['analysis_type']
                if hasattr(self, 'analysis_type_combo'):
                    index = self.analysis_type_combo.findText(
                        self.analysis_type
                    )
                    if index >= 0:
                        self.analysis_type_combo.setCurrentIndex(index)

            if 'last_analysis_harmonic' in settings:
                last_harmonic = settings['last_analysis_harmonic']
                if hasattr(self.parent_widget, 'harmonic_spinbox'):
                    self.parent_widget.harmonic_spinbox.setValue(last_harmonic)
                current_harmonic = last_harmonic
            else:
                current_harmonic = getattr(self.parent_widget, 'harmonic', 1)

            current_harmonic_key = str(current_harmonic)

            if 'components' in settings and isinstance(
                settings['components'], dict
            ):
                if settings['components']:
                    max_idx = max(
                        int(k) for k in settings['components'].keys()
                    )
                else:
                    max_idx = -1

                while len(self.components) < max_idx + 1:
                    self._add_component_ui(len(self.components))

                while (
                    len(self.components) > max_idx + 1
                    and len(self.components) > 2
                ):
                    last_idx = len(self.components) - 1
                    comp = self.components[last_idx]

                    if comp is not None:
                        if comp.dot is not None:
                            comp.dot.remove()
                            comp.dot = None
                        if comp.text is not None:
                            comp.text.remove()
                            comp.text = None

                        if hasattr(comp, 'ui_elements'):
                            comp_layout = comp.ui_elements['comp_layout']
                            while comp_layout.count():
                                item = comp_layout.takeAt(0)
                                if item.widget():
                                    item.widget().deleteLater()
                            self.components_layout.removeItem(comp_layout)

                    self.components.pop()

                for idx_str, comp_data in settings['components'].items():
                    idx = int(idx_str)

                    if (
                        idx >= len(self.components)
                        or self.components[idx] is None
                    ):
                        continue

                    comp = self.components[idx]
                    name = comp_data.get('name', '')

                    if name:
                        comp.name_edit.setText(name)

                    gs_harmonics = comp_data.get('gs_harmonics', {})

                    if current_harmonic_key in gs_harmonics:
                        harmonic_data = gs_harmonics[current_harmonic_key]

                        g = harmonic_data.get('g')
                        s = harmonic_data.get('s')
                        lifetime = harmonic_data.get('lifetime')

                        if g is not None:
                            comp.g_edit.setText(f"{g:.3f}")
                        if s is not None:
                            comp.s_edit.setText(f"{s:.3f}")
                        if (
                            lifetime is not None
                            and comp.lifetime_edit is not None
                        ):
                            comp.lifetime_edit.setText(str(lifetime))

                        if g is not None and s is not None:
                            self._create_component_at_coordinates(idx, g, s)

            if 'line_settings' in settings:
                line_settings = settings['line_settings']
                self.show_colormap_line = line_settings.get(
                    'show_colormap_line', True
                )
                self.show_component_dots = line_settings.get(
                    'show_component_dots', True
                )
                self.line_offset = line_settings.get('line_offset', 0.0)
                self.line_width = line_settings.get('line_width', 3.0)
                self.line_alpha = line_settings.get('line_alpha', 1.0)

            if 'label_settings' in settings:
                label_settings = settings['label_settings']
                self.label_fontsize = label_settings.get('fontsize', 10)
                self.label_bold = label_settings.get('bold', False)
                self.label_italic = label_settings.get('italic', False)
                self.label_color = label_settings.get('color', 'black')

            components_created = [
                c
                for c in self.components
                if c is not None and c.dot is not None
            ]

            if len(components_created) >= 2:
                analysis_type = settings.get(
                    'analysis_type', 'Linear Projection'
                )

                if (
                    analysis_type == 'Linear Projection'
                    and len(components_created) == 2
                ) or (
                    analysis_type == 'Component Fit'
                    and len(components_created) >= 2
                ):

                    if (
                        analysis_type == 'Component Fit'
                        and len(components_created) > 2
                    ):
                        required_harmonics = self._get_required_harmonics(
                            len(components_created)
                        )

                        harmonics_in_metadata = set()
                        for comp_data in settings['components'].values():
                            gs_harmonics = comp_data.get('gs_harmonics', {})
                            for harmonic_key in gs_harmonics.keys():
                                harmonics_in_metadata.add(int(harmonic_key))

                        if len(harmonics_in_metadata) >= required_harmonics:
                            self._run_analysis()
                            self._restore_fraction_layer_colormaps(
                                settings, current_harmonic_key
                            )

                    else:
                        self._run_analysis()
                        self._restore_fraction_layer_colormaps(
                            settings, current_harmonic_key
                        )

            else:
                if len(components_created) >= 2:
                    self.draw_line_between_components()

            self._update_button_states()

            self._update_component_visibility()

        except Exception as e:
            show_error(
                f"Error restoring component settings from metadata: {str(e)}"
            )
        finally:
            self._updating_settings = False

    def _restore_fraction_layer_colormaps(self, settings, harmonic_key):
        """Restore colormap settings for fraction layers after analysis."""
        if not settings.get('components'):
            return

        for idx_str, comp_data in settings['components'].items():
            idx = int(idx_str)

            gs_harmonics = comp_data.get('gs_harmonics', {})
            if harmonic_key not in gs_harmonics:
                continue

            harmonic_data = gs_harmonics[harmonic_key]

            colormap_name = harmonic_data.get('colormap_name')
            colormap_colors = harmonic_data.get('colormap_colors')
            contrast_limits = harmonic_data.get('contrast_limits')

            if not (colormap_name or colormap_colors):
                continue

            comp_name = comp_data.get('name') or f"Component {idx + 1}"

            possible_layer_names = [
                f"{comp_name} fractions: {self.layer_name}",  # Linear projection
                f"{comp_name} fraction: {self.layer_name}",  # Component fit
            ]

            fraction_layer = None
            for layer_name in possible_layer_names:
                if layer_name in self.viewer.layers:
                    fraction_layer = self.viewer.layers[layer_name]
                    break

            if fraction_layer is None:
                continue

            try:
                fraction_layer.events.colormap.disconnect(
                    self._on_colormap_changed
                )
            except Exception:
                pass

            try:
                if colormap_colors is not None:
                    colors = (
                        np.array(colormap_colors)
                        if isinstance(colormap_colors, list)
                        else colormap_colors
                    )
                    from napari.utils.colormaps import Colormap

                    custom_colormap = Colormap(
                        colors=colors, name=colormap_name or "custom"
                    )
                    fraction_layer.colormap = custom_colormap
                elif colormap_name:
                    fraction_layer.colormap = colormap_name

                if contrast_limits:
                    fraction_layer.contrast_limits = tuple(contrast_limits)

            finally:
                fraction_layer.events.colormap.connect(
                    self._on_colormap_changed
                )

        if (
            len(settings.get('components', {})) == 2
            and self.analysis_type == "Linear Projection"
        ):
            if self.comp1_fractions_layer is not None:
                self.fractions_colormap = (
                    self.comp1_fractions_layer.colormap.colors
                )
                self.colormap_contrast_limits = (
                    self.comp1_fractions_layer.contrast_limits
                )

        self._update_component_colors()
        self.draw_line_between_components()

        if self.parent_widget is not None:
            self.parent_widget.canvas_widget.canvas.draw_idle()

    def _get_default_components_settings(self):
        """Get default settings dictionary for components parameters."""
        return {
            'component1': {
                'name': None,
                'lifetime': None,
                'g': None,
                's': None
            },
            'component2': {
                'name': None,
                'lifetime': None,
                'g': None,
                's': None
            },
            'analysis_performed': False,
            'colormap_settings': {
                'colormap_name': 'PiYG',
                'colormap_colors': None,
                'contrast_limits': (0, 1),
                'colormap_changed': False
            },
            'two_component_line_settings': {
                'show_colormap_line': True,
                'show_component_dots': True,
                'line_offset': 0.0,
                'line_width': 3.0,
                'line_alpha': 1.0
            },
            'two_components_label_settings': {
                'fontsize': 10,
                'bold': False,
                'italic': False,
                'color': 'black'
            }
        }

    def _initialize_components_settings_in_metadata(self, layer):
        """Initialize components settings in layer metadata if not present."""
        if 'settings' not in layer.metadata:
            layer.metadata['settings'] = {}
        if 'components' not in layer.metadata['settings']:
            layer.metadata['settings']['components'] = {}
        
        default_settings = self._get_default_components_settings()
        for key, default_value in default_settings.items():
            if key not in layer.metadata['settings']['components']:
                layer.metadata['settings']['components'][key] = default_value

    def _update_components_setting_in_metadata(self, key_path, value):
        """Update a specific components setting in the current layer's metadata."""
        if self._updating_settings:
            return
            
        layer_name = self.parent_widget.image_layer_with_phasor_features_combobox.currentText()
        if layer_name:
            layer = self.viewer.layers[layer_name]
            if 'settings' not in layer.metadata:
                layer.metadata['settings'] = {}
            if 'components' not in layer.metadata['settings']:
                layer.metadata['settings']['components'] = {}
            
            keys = key_path.split('.')
            current_dict = layer.metadata['settings']['components']
            
            for key in keys[:-1]:
                if key not in current_dict:
                    current_dict[key] = {}
                current_dict = current_dict[key]
            
            current_dict[keys[-1]] = value

    def _restore_components_settings_from_metadata(self):
        """Restore all components settings from the current layer's metadata."""
        layer_name = self.parent_widget.image_layer_with_phasor_features_combobox.currentText()
        if not layer_name:
            return
            
        layer = self.viewer.layers[layer_name]
        if 'settings' not in layer.metadata or 'components' not in layer.metadata['settings']:
            self._initialize_components_settings_in_metadata(layer)
            return
            
        self._updating_settings = True
        try:
            settings = layer.metadata['settings']['components']
            
            # Clear all fields first
            self.comp1_name_edit.clear()
            self.comp2_name_edit.clear()
            self.first_lifetime_edit.clear()
            self.second_lifetime_edit.clear()
            self.first_edit1.clear()
            self.first_edit2.clear()
            self.second_edit1.clear()
            self.second_edit2.clear()
            
            # Restore component 1 settings
            if 'component1' in settings:
                comp1_settings = settings['component1']
                if comp1_settings.get('name') is not None:
                    self.comp1_name_edit.setText(comp1_settings['name'])
                if comp1_settings.get('lifetime') is not None:
                    self.first_lifetime_edit.setText(str(comp1_settings['lifetime']))
                if comp1_settings.get('g') is not None:
                    self.first_edit1.setText(str(comp1_settings['g']))
                if comp1_settings.get('s') is not None:
                    self.first_edit2.setText(str(comp1_settings['s']))
            
            # Restore component 2 settings
            if 'component2' in settings:
                comp2_settings = settings['component2']
                if comp2_settings.get('name') is not None:
                    self.comp2_name_edit.setText(comp2_settings['name'])
                if comp2_settings.get('lifetime') is not None:
                    self.second_lifetime_edit.setText(str(comp2_settings['lifetime']))
                if comp2_settings.get('g') is not None:
                    self.second_edit1.setText(str(comp2_settings['g']))
                if comp2_settings.get('s') is not None:
                    self.second_edit2.setText(str(comp2_settings['s']))
            
            # Restore colormap settings
            if 'colormap_settings' in settings:
                colormap_settings = settings['colormap_settings']
                # Store for later use when fraction layers are created/reconnected
                self._saved_colormap_name = colormap_settings.get('colormap_name', 'PiYG')
                self._saved_colormap_colors = colormap_settings.get('colormap_colors', None)
                self._saved_contrast_limits = colormap_settings.get('contrast_limits', (0, 1))
                self._colormap_was_changed = colormap_settings.get('colormap_changed', False)
            
            # Restore line settings
            if 'two_component_line_settings' in settings:
                line_settings = settings['two_component_line_settings']
                self.show_colormap_line = line_settings.get('show_colormap_line', True)
                self.show_component_dots = line_settings.get('show_component_dots', True)
                self.line_offset = line_settings.get('line_offset', 0.0)
                self.line_width = line_settings.get('line_width', 3.0)
                self.line_alpha = line_settings.get('line_alpha', 1.0)
            
            # Restore label settings
            if 'two_components_label_settings' in settings:
                label_settings = settings['two_components_label_settings']
                self.label_fontsize = label_settings.get('fontsize', 10)
                self.label_bold = label_settings.get('bold', False)
                self.label_italic = label_settings.get('italic', False)
                self.label_color = label_settings.get('color', 'black')
                        
        finally:
            self._updating_settings = False

    def _recreate_components_from_metadata(self):
        """Recreate component artists from metadata if coordinates are valid."""
        try:
            g1 = float(self.first_edit1.text()) if self.first_edit1.text().strip() else None
            s1 = float(self.first_edit2.text()) if self.first_edit2.text().strip() else None
            g2 = float(self.second_edit1.text()) if self.second_edit1.text().strip() else None
            s2 = float(self.second_edit2.text()) if self.second_edit2.text().strip() else None
            
            if g1 is not None and s1 is not None:
                self._create_component_at_coordinates(0, g1, s1)
            
            if g2 is not None and s2 is not None:
                self._create_component_at_coordinates(1, g2, s2)
            
            layer_name = self.parent_widget.image_layer_with_phasor_features_combobox.currentText()
            if layer_name:
                layer = self.viewer.layers[layer_name]
                if ('settings' in layer.metadata and 
                    'components' in layer.metadata['settings'] and
                    layer.metadata['settings']['components'].get('analysis_performed', False)):
                    
                    if (g1 is not None and s1 is not None and 
                        g2 is not None and s2 is not None):
                        self._updating_settings = True
                        try:
                            self.on_calculate_button_clicked()
                            if hasattr(self, '_saved_colormap_name'):
                                self._apply_saved_colormap_settings()
                        finally:
                            self._updating_settings = False
                else:
                    if (g1 is not None and s1 is not None and 
                        g2 is not None and s2 is not None):
                        self.draw_line_between_components()
                    
        except ValueError:
            pass


    def _open_plot_settings_dialog(self):
        """Open dialog to edit plot settings."""
        if self.plot_dialog is not None and self.plot_dialog.isVisible():
            self.plot_dialog.raise_()
            self.plot_dialog.activateWindow()
            return

        self.plot_dialog = QDialog(self)
        self.plot_dialog.setWindowTitle("Component Line Settings")
        vbox = QVBoxLayout(self.plot_dialog)

        # Row 1: checkboxes
        row1 = QHBoxLayout()
        self.colormap_line_checkbox = QCheckBox("Overlay Colormap")
        self.colormap_line_checkbox.setChecked(self.show_colormap_line)
        self.colormap_line_checkbox.stateChanged.connect(
            self._on_plot_setting_changed
        )
        row1.addWidget(self.colormap_line_checkbox)

        self.show_dots_checkbox = QCheckBox("Show component positions")
        self.show_dots_checkbox.setChecked(self.show_component_dots)
        self.show_dots_checkbox.stateChanged.connect(
            self._on_plot_setting_changed
        )
        row1.addWidget(self.show_dots_checkbox)
        row1.addStretch()
        vbox.addLayout(row1)

        # Row 2: line offset
        row2 = QHBoxLayout()
        row2.addWidget(QLabel("Line offset:"))
        self.line_offset_slider = QSlider(Qt.Horizontal)
        self.line_offset_slider.setRange(-500, 500)
        self.line_offset_slider.setValue(int(self.line_offset * 1000))
        self.line_offset_slider.valueChanged.connect(
            self._on_line_offset_changed
        )
        row2.addWidget(self.line_offset_slider)
        self.line_offset_value_label = QLabel(f"{self.line_offset:.3f}")
        row2.addWidget(self.line_offset_value_label)
        vbox.addLayout(row2)

        # Row 3: width & alpha
        row3 = QHBoxLayout()
        row3.addWidget(QLabel("Line width:"))
        self.line_width_spin = QDoubleSpinBox()
        self.line_width_spin.setRange(0.5, 20.0)
        self.line_width_spin.setSingleStep(0.5)
        self.line_width_spin.setValue(self.line_width)
        self.line_width_spin.valueChanged.connect(self._on_line_width_changed)
        row3.addWidget(self.line_width_spin)

        row3.addWidget(QLabel("Alpha:"))
        self.line_alpha_slider = QSlider(Qt.Horizontal)
        self.line_alpha_slider.setRange(0, 100)
        self.line_alpha_slider.setValue(int(self.line_alpha * 100))
        self.line_alpha_slider.valueChanged.connect(
            self._on_line_alpha_changed
        )
        row3.addWidget(self.line_alpha_slider)
        self.line_alpha_value_label = QLabel(f"{self.line_alpha:.2f}")
        row3.addWidget(self.line_alpha_value_label)

        row3.addStretch()
        vbox.addLayout(row3)

        # Row 4: Color selection
        row4 = QHBoxLayout()
        row4.addWidget(QLabel("Default color:"))
        self.color_button = QPushButton()
        self.color_button.setMaximumWidth(80)
        self.color_button.setStyleSheet(
            f"background-color: {self.default_component_color}; border: 1px solid black;"
        )
        self.color_button.clicked.connect(self._on_color_button_clicked)
        row4.addWidget(self.color_button)

        row4.addStretch()
        vbox.addLayout(row4)

        # Buttons
        buttons_layout = QHBoxLayout()

        reset_button = QPushButton("Reset")
        reset_button.clicked.connect(self._reset_plot_settings)
        buttons_layout.addWidget(reset_button)

        buttons_layout.addStretch()

        close_button = QPushButton("Close")
        close_button.clicked.connect(self.plot_dialog.close)
        buttons_layout.addWidget(close_button)

        vbox.addLayout(buttons_layout)

        self.plot_dialog.show()

<<<<<<< HEAD
    def _open_label_style_dialog(self):
        """Open dialog to edit label style settings."""
        if self.style_dialog is not None and self.style_dialog.isVisible():
            self.style_dialog.raise_()
            self.style_dialog.activateWindow()
            return
=======
    def _on_color_button_clicked(self):
        """Handle color button click to open color dialog."""
        color = QColorDialog.getColor()
        if color.isValid():
            self.default_component_color = color.name()
>>>>>>> 9b4aecc7

            self.color_button.setStyleSheet(
                f"background-color: {self.default_component_color}; border: 1px solid black;"
            )

            self._on_plot_setting_changed()

    def _update_analysis_options(self):
        """Update available analysis options based on number of components."""
        num_components = len(self.components)
        current_selection = self.analysis_type_combo.currentText()

        self.analysis_type_combo.clear()

        if num_components == 2:
            self.analysis_type_combo.addItems(
                ["Linear Projection", "Component Fit"]
            )
        else:
            self.analysis_type_combo.addItems(["Component Fit"])

        index = self.analysis_type_combo.findText(current_selection)
        if index >= 0:
            self.analysis_type_combo.setCurrentIndex(index)

        self.analysis_type = self.analysis_type_combo.currentText()

    def _on_analysis_type_changed(self, analysis_type):
        """Handle analysis type change."""
        self.analysis_type = analysis_type

        if analysis_type == "Linear Projection":
            self.calculate_button.setText("Display Component Fraction Images")
        else:
            self.calculate_button.setText("Run Multi-Component Analysis")

    def _on_harmonic_changed(self, new_harmonic):
        """Handle harmonic changes - store current components and restore for new harmonic."""
        self._clear_components_display()
        self.current_harmonic = new_harmonic

        self._refresh_components_info_label()
        self._restore_components_for_harmonic(new_harmonic)
        self._update_component_visibility()

        if self._analysis_attempted:
            self._update_all_component_styling()

        if self.parent_widget is not None:
            self._update_lifetime_inputs_visibility()

    def _refresh_components_info_label(self):
        """Update the components info label with colored harmonic text."""
        self.components_info_label.setText(
            f"Components at <span style='color: #00FFFF;'>harmonic {self.current_harmonic}</span>"
        )

    def _get_required_harmonics(self, num_components):
        """Calculate minimum number of harmonics required for given number of components."""
        if num_components <= 3:
            return 1
        else:
            # For more than 3 components: num_components <= 2 * num_harmonics + 1
            # Solving for num_harmonics: num_harmonics >= (num_components - 1) / 2
            return max(2, int(np.ceil((num_components - 1) / 2)))

    def _clear_components_display(self):
        """Clear component display without removing from storage."""
        for comp in self.components:
            if comp is not None:
                if comp.dot is not None:
                    comp.dot.remove()
                    comp.dot = None
                if comp.text is not None:
                    comp.text.remove()
                    comp.text = None

                comp.g_edit.clear()
                comp.s_edit.clear()

        if (
            hasattr(self, 'component_polygon')
            and self.component_polygon is not None
        ):
            try:
                self.component_polygon.remove()
            except (ValueError, AttributeError):
                pass
            self.component_polygon = None

        if self.component_line is not None:
            try:
                self.component_line.remove()
            except (ValueError, AttributeError):
                pass
            self.component_line = None

        if self.parent_widget is not None:
            self.parent_widget.canvas_widget.canvas.draw_idle()

    def _restore_components_for_harmonic(self, harmonic):
        """Restore component locations for the given harmonic from metadata."""
        if not self.layer_name:
            return

        layer = self.viewer.layers[self.layer_name]
        if (
            'settings' not in layer.metadata
            or 'component_analysis' not in layer.metadata['settings']
        ):
            return

        settings = layer.metadata['settings']['component_analysis']
        components_data = settings.get('components', {})
        harmonic_key = str(harmonic)

        components_with_data = set()

        for idx_str, comp_data in components_data.items():
            idx = int(idx_str)

            if idx >= len(self.components) or self.components[idx] is None:
                continue

            comp = self.components[idx]
            gs_harmonics = comp_data.get('gs_harmonics', {})

            if harmonic_key not in gs_harmonics:
                comp.g_edit.clear()
                comp.s_edit.clear()
                if comp.lifetime_edit is not None:
                    comp.lifetime_edit.clear()
                continue

            harmonic_data = gs_harmonics[harmonic_key]
            g = harmonic_data.get('g')
            s = harmonic_data.get('s')

            if g is None or s is None:
                comp.g_edit.clear()
                comp.s_edit.clear()
                if comp.lifetime_edit is not None:
                    comp.lifetime_edit.clear()
                continue

            components_with_data.add(idx)

            comp.g_edit.setText(f"{g:.3f}")
            comp.s_edit.setText(f"{s:.3f}")

            stored_name = comp_data.get('name', '')
            current_name = comp.name_edit.text().strip()
            if stored_name and (
                not current_name or current_name.startswith("Component ")
            ):
                comp.name_edit.setText(stored_name)

            lifetime = harmonic_data.get('lifetime')
            if lifetime is not None and comp.lifetime_edit is not None:
                comp.lifetime_edit.setText(str(lifetime))
            elif comp.lifetime_edit is not None:
                comp.lifetime_edit.clear()

            self._create_component_at_coordinates(idx, g, s)

        for comp in self.components:
            if comp is not None and comp.idx not in components_with_data:
                comp.g_edit.clear()
                comp.s_edit.clear()
                if comp.lifetime_edit is not None:
                    comp.lifetime_edit.clear()

                if comp.dot is not None:
                    comp.dot.remove()
                    comp.dot = None
                if comp.text is not None:
                    comp.text.remove()
                    comp.text = None

        self.draw_line_between_components()
        self._update_component_colors()
        if self.parent_widget is not None:
            self.parent_widget.canvas_widget.canvas.draw_idle()

    def _open_label_style_dialog(self):
        """Open dialog to edit label style settings."""
        if self.style_dialog is not None and self.style_dialog.isVisible():
            self.style_dialog.raise_()
            self.style_dialog.activateWindow()
            return

        self.style_dialog = QDialog(self)
        self.style_dialog.setWindowTitle("Component Label Style")
        vbox = QVBoxLayout(self.style_dialog)

        row = QHBoxLayout()
        row.addWidget(QLabel("Size:"))
        self.fontsize_spin = QSpinBox()
        self.fontsize_spin.setRange(6, 72)
        self.fontsize_spin.setValue(self.label_fontsize)
        self.fontsize_spin.valueChanged.connect(self._on_label_style_changed)
        row.addWidget(self.fontsize_spin)

        self.bold_checkbox = QCheckBox("Bold")
        self.bold_checkbox.setChecked(self.label_bold)
        self.bold_checkbox.stateChanged.connect(self._on_label_style_changed)
        row.addWidget(self.bold_checkbox)

        self.italic_checkbox = QCheckBox("Italic")
        self.italic_checkbox.setChecked(self.label_italic)
        self.italic_checkbox.stateChanged.connect(self._on_label_style_changed)
        row.addWidget(self.italic_checkbox)

        self.color_button = QPushButton("Color")
        self.color_button.clicked.connect(self._pick_label_color)
        row.addWidget(self.color_button)

        row.addStretch()
        vbox.addLayout(row)

        buttons = QDialogButtonBox(QDialogButtonBox.Close)
        buttons.rejected.connect(self.style_dialog.close)
        vbox.addWidget(buttons)

        self.style_dialog.show()

    def _reset_plot_settings(self):
        """Reset all plot settings to their default values."""
        default_show_colormap_line = True
        default_show_component_dots = True
        default_line_offset = 0.0
        default_line_width = 3.0
        default_line_alpha = 1
        default_component_color = 'dimgray'

        self.show_colormap_line = default_show_colormap_line
        self.show_component_dots = default_show_component_dots
        self.line_offset = default_line_offset
        self.line_width = default_line_width
        self.line_alpha = default_line_alpha
        self.default_component_color = default_component_color

        self.colormap_line_checkbox.setChecked(default_show_colormap_line)
        self.show_dots_checkbox.setChecked(default_show_component_dots)

        self.line_offset_slider.setValue(int(default_line_offset * 1000))
        self.line_offset_value_label.setText(f"{default_line_offset:.3f}")

        self.line_width_spin.setValue(default_line_width)

        self.line_alpha_slider.setValue(int(default_line_alpha * 100))
        self.line_alpha_value_label.setText(f"{default_line_alpha:.2f}")

        if hasattr(self, 'color_button'):
            self.color_button.setStyleSheet(
                f"background-color: {default_component_color}; border: 1px solid black;"
            )

        for comp in self.components:
            if comp.dot is not None:
                comp.dot.set_alpha(default_line_alpha)

        components_tab_is_active = (
            self.parent_widget is not None
            and getattr(self.parent_widget, "tab_widget", None) is not None
            and self.parent_widget.tab_widget.currentWidget()
            is self.parent_widget.components_tab
        )
        self.set_artists_visible(components_tab_is_active)

        self.draw_line_between_components()
        if self.parent_widget is not None:
            self.parent_widget.canvas_widget.canvas.draw_idle()

    def _apply_saved_colormap_settings(self):
        """Apply saved colormap settings to fraction layers if they exist."""
        if (self.comp1_fractions_layer is not None and 
            hasattr(self, '_saved_colormap_name')):
            
            try:
                self.comp1_fractions_layer.events.colormap.disconnect(self._on_colormap_changed)
                self.comp1_fractions_layer.events.colormap.disconnect(self._sync_colormaps)
                self.comp1_fractions_layer.events.contrast_limits.disconnect(self._on_contrast_limits_changed)
                
                if self.comp2_fractions_layer is not None:
                    self.comp2_fractions_layer.events.colormap.disconnect(self._sync_colormaps)
                
                if self._saved_colormap_colors is not None:
                    from napari.utils.colormaps import Colormap
                    
                    if isinstance(self._saved_colormap_colors, list):
                        saved_colors = np.array(self._saved_colormap_colors)
                    else:
                        saved_colors = self._saved_colormap_colors
                    
                    saved_colormap = Colormap(colors=saved_colors, name="saved_custom")
                    self.comp1_fractions_layer.colormap = saved_colormap
                    
                    if self.comp2_fractions_layer is not None:
                        inverted_colors = saved_colors[::-1]
                        inverted_colormap = Colormap(colors=inverted_colors, name="saved_custom_inverted")
                        self.comp2_fractions_layer.colormap = inverted_colormap
                else:
                    self.comp1_fractions_layer.colormap = self._saved_colormap_name
                    if self.comp2_fractions_layer is not None:
                        inverted_name = self._saved_colormap_name + '_r' if not self._saved_colormap_name.endswith('_r') else self._saved_colormap_name[:-2]
                        self.comp2_fractions_layer.colormap = inverted_name
                
                if isinstance(self._saved_contrast_limits, list):
                    saved_limits = tuple(self._saved_contrast_limits)
                else:
                    saved_limits = self._saved_contrast_limits
                
                self.comp1_fractions_layer.contrast_limits = saved_limits
                if self.comp2_fractions_layer is not None:
                    self.comp2_fractions_layer.contrast_limits = saved_limits
                
                self.fractions_colormap = self.comp1_fractions_layer.colormap.colors
                self.colormap_contrast_limits = self.comp1_fractions_layer.contrast_limits
                
                self.comp1_fractions_layer.events.colormap.connect(self._on_colormap_changed)
                self.comp1_fractions_layer.events.colormap.connect(self._sync_colormaps)
                self.comp1_fractions_layer.events.contrast_limits.connect(self._on_contrast_limits_changed)
                
                if self.comp2_fractions_layer is not None:
                    self.comp2_fractions_layer.events.colormap.connect(self._sync_colormaps)
                
                self.draw_line_between_components()
                
            except Exception as e:
                print(f"Error applying saved colormap settings: {e}")
                try:
                    self.comp1_fractions_layer.events.colormap.connect(self._on_colormap_changed)
                    self.comp1_fractions_layer.events.colormap.connect(self._sync_colormaps)
                    self.comp1_fractions_layer.events.contrast_limits.connect(self._on_contrast_limits_changed)
                    if self.comp2_fractions_layer is not None:
                        self.comp2_fractions_layer.events.colormap.connect(self._sync_colormaps)
                except Exception:
                    pass

    def get_all_artists(self):
<<<<<<< HEAD
        """Get all matplotlib artists created by this widget."""
=======
        """Get all matplotlib artists."""
>>>>>>> 9b4aecc7
        artists = []
        for comp in self.components:
            if comp is not None:
                if comp.dot is not None:
                    artists.append(comp.dot)
                if comp.text is not None:
                    artists.append(comp.text)
        if self.component_line is not None:
            artists.append(self.component_line)
        if self.component_polygon is not None:
            artists.append(self.component_polygon)
        return artists

    def set_artists_visible(self, visible):
        """Set visibility of all artists created by this widget."""
        for comp in self.components:
            if comp is not None:
                if comp.dot is not None:
                    comp.dot.set_visible(visible and self.show_component_dots)
                if comp.text is not None:
                    comp.text.set_visible(visible)
        if self.component_line is not None:
            self.component_line.set_visible(visible)
        if self.component_polygon is not None:
            self.component_polygon.set_visible(visible)

    def _toggle_plot_section(self, checked):
<<<<<<< HEAD
        """Show/hide plot settings section."""
        self.plot_section.setVisible(checked)

    def _on_plot_setting_changed(self):
        # Update settings in metadata
        if hasattr(self, 'colormap_line_checkbox'):
            self.show_colormap_line = self.colormap_line_checkbox.isChecked()
            self._update_components_setting_in_metadata('two_component_line_settings.show_colormap_line', self.show_colormap_line)
        
        if hasattr(self, 'show_dots_checkbox'):
            self.show_component_dots = self.show_dots_checkbox.isChecked()
            self._update_components_setting_in_metadata('two_component_line_settings.show_component_dots', self.show_component_dots)
=======
        """Toggle visibility of the plot section."""
        self.plot_section.setVisible(checked)

    def _on_plot_setting_changed(self):
        """Handle changes to plot settings from dialog."""
        if hasattr(self, 'colormap_line_checkbox'):
            self.show_colormap_line = self.colormap_line_checkbox.isChecked()
            self._update_components_setting_in_metadata(
                'two_component_line_settings.show_colormap_line',
                self.show_colormap_line,
            )

        if hasattr(self, 'show_dots_checkbox'):
            self.show_component_dots = self.show_dots_checkbox.isChecked()
            self._update_components_setting_in_metadata(
                'two_component_line_settings.show_component_dots',
                self.show_component_dots,
            )

        active_components = [
            c for c in self.components if c is not None and c.dot is not None
        ]
>>>>>>> 9b4aecc7

        if (
            len(active_components) == 2
            and self.show_colormap_line
            and self.fractions_colormap is not None
        ):
            self._update_component_colors()
        elif len(active_components) > 2:
            self._update_component_colors()
        else:
            for comp in self.components:
                if comp.dot is not None:
                    comp.dot.set_color(self.default_component_color)

        components_tab_is_active = (
            self.parent_widget is not None
            and getattr(self.parent_widget, "tab_widget", None) is not None
            and self.parent_widget.tab_widget.currentWidget()
            is self.parent_widget.components_tab
        )
        self.set_artists_visible(components_tab_is_active)

        self.draw_line_between_components()
        if self.parent_widget is not None:
            self.parent_widget.canvas_widget.canvas.draw_idle()

    def _on_line_offset_changed(self, value):
<<<<<<< HEAD
        """Handle changes to the line offset slider."""
        self.line_offset = value / 1000.0
        self._update_components_setting_in_metadata('two_component_line_settings.line_offset', self.line_offset)
        
=======
        """Handle changes to line offset from slider."""
        self.line_offset = value / 1000.0
        self._update_components_setting_in_metadata(
            'two_component_line_settings.line_offset', self.line_offset
        )

>>>>>>> 9b4aecc7
        if hasattr(self, 'line_offset_value_label'):
            self.line_offset_value_label.setText(f"{self.line_offset:.3f}")
        self.draw_line_between_components()
        if self.parent_widget is not None:
            self.parent_widget.canvas_widget.canvas.draw_idle()

    def _on_line_width_changed(self, value):
<<<<<<< HEAD
        """Handle changes to the line width spin box."""
        self.line_width = float(value)
        self._update_components_setting_in_metadata('two_component_line_settings.line_width', self.line_width)
=======
        """Handle changes to line width from spinbox."""
        self.line_width = float(value)
        self._update_components_setting_in_metadata(
            'two_component_line_settings.line_width', self.line_width
        )
>>>>>>> 9b4aecc7

        if isinstance(self.component_line, LineCollection):
            try:
                self.component_line.set_linewidths([self.line_width])
            except Exception:
                pass

            if self.parent_widget is not None:
                self.parent_widget.canvas_widget.canvas.draw_idle()
        else:
            self.draw_line_between_components()
            if self.parent_widget is not None:
                self.parent_widget.canvas_widget.canvas.draw_idle()

    def _on_line_alpha_changed(self, value):
<<<<<<< HEAD
        """Handle changes to the line alpha slider."""
        self.line_alpha = value / 100.0
        self._update_components_setting_in_metadata('two_component_line_settings.line_alpha', self.line_alpha)
        
=======
        """Handle changes to line alpha from slider."""
        self.line_alpha = value / 100.0
        self._update_components_setting_in_metadata(
            'two_component_line_settings.line_alpha', self.line_alpha
        )

>>>>>>> 9b4aecc7
        if hasattr(self, 'line_alpha_value_label'):
            self.line_alpha_value_label.setText(f"{self.line_alpha:.2f}")

        if self.component_line is not None:
            if hasattr(self.component_line, 'set_alpha'):
                self.component_line.set_alpha(self.line_alpha)

        for comp in self.components:
            if comp.dot is not None:
                comp.dot.set_alpha(self.line_alpha)

        self.draw_line_between_components()
        if self.parent_widget is not None:
            self.parent_widget.canvas_widget.canvas.draw_idle()

    def _toggle_style_section(self, checked):
<<<<<<< HEAD
        """Show/hide label style settings section."""
        self.style_section.setVisible(checked)

    def _pick_label_color(self):
        """Open color picker dialog to select label color."""
        color = QColorDialog.getColor()
        if color.isValid():
            self.label_color = color.name()
            self._update_components_setting_in_metadata('two_components_label_settings.color', self.label_color)
=======
        """Toggle visibility of the style section."""
        self.style_section.setVisible(checked)

    def _pick_label_color(self):
        """Open color dialog to pick label color."""
        color = QColorDialog.getColor()
        if color.isValid():
            self.label_color = color.name()
            self._update_components_setting_in_metadata(
                'two_components_label_settings.color', self.label_color
            )
>>>>>>> 9b4aecc7
            self._apply_styles_to_labels()

    def _on_label_style_changed(self):
        """Handle changes to label style settings."""
<<<<<<< HEAD
        if hasattr(self, 'fontsize_spin'):
            self.label_fontsize = self.fontsize_spin.value()
            self._update_components_setting_in_metadata('two_components_label_settings.fontsize', self.label_fontsize)
        
        if hasattr(self, 'bold_checkbox'):
            self.label_bold = self.bold_checkbox.isChecked()
            self._update_components_setting_in_metadata('two_components_label_settings.bold', self.label_bold)
        
        if hasattr(self, 'italic_checkbox'):
            self.label_italic = self.italic_checkbox.isChecked()
            self._update_components_setting_in_metadata('two_components_label_settings.italic', self.label_italic)
        
=======
        self.label_fontsize = self.fontsize_spin.value()
        self.label_bold = self.bold_checkbox.isChecked()
        self.label_italic = self.italic_checkbox.isChecked()
>>>>>>> 9b4aecc7
        self._apply_styles_to_labels()

    def _apply_styles_to_labels(self):
        """Apply current style settings to all component labels."""
        weight = 'bold' if self.label_bold else 'normal'
        style = 'italic' if self.label_italic else 'normal'
        for comp in self.components:
            if comp.text is not None:
                comp.text.set_fontsize(self.label_fontsize)
                comp.text.set_fontweight(weight)
                comp.text.set_fontstyle(style)
                comp.text.set_color(self.label_color)
        if self.parent_widget is not None:
            self.parent_widget.canvas_widget.canvas.draw_idle()

    def _update_lifetime_inputs_visibility(self):
        """Show/hide lifetime inputs depending on frequency availability."""
        has_freq = False

        try:
            has_freq = (
                self.parent_widget is not None
                and hasattr(self.parent_widget, '_get_frequency_from_layer')
                and self.parent_widget._get_frequency_from_layer() is not None
            )
        except (AttributeError, TypeError):
            has_freq = False

        for i, comp in enumerate(self.components):
            if comp is not None:
                if (
                    hasattr(comp, 'ui_elements')
                    and 'lifetime_label' in comp.ui_elements
                ):
                    comp.ui_elements['lifetime_label'].setVisible(has_freq)

                    if comp.lifetime_edit is not None:
                        comp.lifetime_edit.setVisible(has_freq)

                        from qtpy.QtWidgets import QSizePolicy

                        if has_freq:
                            comp.lifetime_edit.setSizePolicy(
                                QSizePolicy.Expanding, QSizePolicy.Fixed
                            )
                            comp.ui_elements['lifetime_label'].setSizePolicy(
                                QSizePolicy.Fixed, QSizePolicy.Fixed
                            )
                        else:
                            comp.lifetime_edit.setSizePolicy(
                                QSizePolicy.Ignored, QSizePolicy.Ignored
                            )
                            comp.ui_elements['lifetime_label'].setSizePolicy(
                                QSizePolicy.Ignored, QSizePolicy.Ignored
                            )

        if has_freq:
            for i, comp in enumerate(self.components):
                if (
                    comp is not None
                    and comp.lifetime_edit is not None
                    and comp.lifetime_edit.text().strip()
                ):
                    self._update_component_from_lifetime(i)

    def _update_component_input_styling(self, idx: int):
        """Update the styling of component input fields based on their state."""
        if idx >= len(self.components) or self.components[idx] is None:
            return

        if not self._analysis_attempted:
            return

        comp = self.components[idx]

        has_g_value = comp.g_edit.text().strip() != ""
        has_s_value = comp.s_edit.text().strip() != ""

        if has_g_value and has_s_value:
            comp.g_edit.setStyleSheet("")
            comp.s_edit.setStyleSheet("")
        else:
            if self._should_highlight_missing_components():
                comp.g_edit.setStyleSheet(
                    "background-color: #330000; border: 2px solid #cc0000;"
                )
                comp.s_edit.setStyleSheet(
                    "background-color: #330000; border: 2px solid #cc0000;"
                )
            else:
                comp.g_edit.setStyleSheet("")
                comp.s_edit.setStyleSheet("")

    def _should_highlight_missing_components(self):
        """Check if we should highlight missing component locations."""
        num_total_components = len(
            [c for c in self.components if c is not None]
        )

        if num_total_components < 2:
            return False

        required_harmonics = self._get_required_harmonics(num_total_components)

        if required_harmonics <= 1:
            return False

        harmonics_with_components = self._get_harmonics_with_components()

        return len(harmonics_with_components) < required_harmonics

    def _update_all_component_styling(self):
        """Update styling for all component input fields."""
        for comp in self.components:
            if comp is not None:
                self._update_component_input_styling(comp.idx)

    def _compute_phasor_from_lifetime(self, lifetime_text, harmonic: int = 1):
        """Compute (G,S) from lifetime string; return tuple or (None,None)."""
        try:
            lifetime = float(lifetime_text)
        except (TypeError, ValueError):
            return None, None
        freq = self.parent_widget._get_frequency_from_layer()
        if freq is None:
            return None, None

        re, im = phasor_from_lifetime(freq * harmonic, lifetime)
        if np.ndim(re) > 0:
            re = float(np.array(re).ravel()[0])
        if np.ndim(im) > 0:
            im = float(np.array(im).ravel()[0])
        return re, im

    def _update_component_from_lifetime(self, idx: int):
<<<<<<< HEAD
        """Update component (G,S) from lifetime input."""
        comp = self.components[idx]
        txt = comp.lifetime_edit.text().strip()
        
        if not self._updating_settings:
            comp_key = f'component{idx + 1}.lifetime'
            self._update_components_setting_in_metadata(comp_key, float(txt) if txt else None)
        
=======
        """Update component G/S coordinates based on lifetime input for all available harmonics."""
        comp = self.components[idx]
        txt = comp.lifetime_edit.text().strip()

>>>>>>> 9b4aecc7
        if not txt:
            return

        try:
            lifetime = float(txt)
        except ValueError:
            return

        freq = self.parent_widget._get_frequency_from_layer()
        if freq is None:
            return

        available_harmonics = self._get_available_harmonics()
        if not available_harmonics:
            return

        self._updating_from_lifetime = True

        for harmonic in available_harmonics:
            re, im = phasor_from_lifetime(freq * harmonic, lifetime)
            if np.ndim(re) > 0:
                re = float(np.array(re).ravel()[0])
            if np.ndim(im) > 0:
                im = float(np.array(im).ravel()[0])

            self._update_component_gs_coords(idx, harmonic, re, im)
            self._update_component_lifetime(idx, harmonic, lifetime)

            if harmonic == getattr(self.parent_widget, 'harmonic', 1):
                comp.g_edit.setText(f"{re:.3f}")
                comp.s_edit.setText(f"{im:.3f}")
                self._on_component_coords_changed(idx)

        self._updating_from_lifetime = False

    def _on_component_coords_changed(self, idx: int):
<<<<<<< HEAD
        """Handle changes to component (G,S) coordinates."""
=======
        """Handle changes to component G/S coordinates from text inputs."""
>>>>>>> 9b4aecc7
        comp = self.components[idx]
        try:
            x = float(comp.g_edit.text())
            y = float(comp.s_edit.text())
        except ValueError:
            return

<<<<<<< HEAD
        if not self._updating_settings:
            comp_key_g = f'component{idx + 1}.g'
            comp_key_s = f'component{idx + 1}.s'
            self._update_components_setting_in_metadata(comp_key_g, x)
            self._update_components_setting_in_metadata(comp_key_s, y)

        if comp.lifetime_edit is not None and not self._updating_from_lifetime:
            comp.lifetime_edit.clear()
            if not self._updating_settings:
                comp_key_lifetime = f'component{idx + 1}.lifetime'
                self._update_components_setting_in_metadata(comp_key_lifetime, None)
=======
        current_harmonic = getattr(self.parent_widget, 'harmonic', 1)
        self._update_component_gs_coords(idx, current_harmonic, x, y)

        if comp.lifetime_edit is not None and not self._updating_from_lifetime:
            comp.lifetime_edit.clear()
            self._update_component_lifetime(idx, current_harmonic, None)
>>>>>>> 9b4aecc7

        if comp.dot is not None:
            comp.dot.set_data([x], [y])
            if comp.text is not None:
                ox, oy = comp.text_offset
                comp.text.set_position((x + ox, y + oy))
            self.draw_line_between_components()
        else:
            self._create_component_at_coordinates(idx, x, y)

    def _on_component_name_changed(self, idx: int):
        """Handle changes to component name."""
<<<<<<< HEAD
        comp = self.components[idx]
        name = comp.name_edit.text().strip()
        
        old_name = None
        if not self._updating_settings:
            layer_name = self.parent_widget.image_layer_with_phasor_features_combobox.currentText()
            if layer_name:
                layer = self.viewer.layers[layer_name]
                if ('settings' in layer.metadata and 
                    'components' in layer.metadata['settings']):
                    old_name = layer.metadata['settings']['components'].get(f'component{idx + 1}', {}).get('name')
            
            if old_name != name:
                self._update_fraction_layer_names(idx, old_name, name)
            
            comp_key = f'component{idx + 1}.name'
            self._update_components_setting_in_metadata(comp_key, name if name else None)
        
        if comp.dot is None:
            return
        
        prev_pos = None
        if comp.text is not None:
            prev_pos = comp.text.get_position()
            comp.text.remove()
            comp.text = None
        if name:
            dx, dy = comp.dot.get_data()
            if prev_pos is None:
                ox, oy = comp.text_offset
                base_x, base_y = dx[0] + ox, dy[0] + oy
            else:
                base_x, base_y = prev_pos
                comp.text_offset = (base_x - dx[0], base_y - dy[0])
            ax = self.parent_widget.canvas_widget.figure.gca()
            comp.text = ax.text(
                base_x,
                base_y,
                name,
                fontsize=self.label_fontsize,
                fontweight='bold' if self.label_bold else 'normal',
                fontstyle='italic' if self.label_italic else 'normal',
                color=self.label_color,
                picker=True,
            )
        
        self.parent_widget.canvas_widget.canvas.draw_idle()

    def _update_fraction_layer_names(self, idx: int, old_name: str, new_name: str):
        """Update the names of the fraction layers when component names change."""
        layer_name = self.parent_widget.image_layer_with_phasor_features_combobox.currentText()
        if not layer_name:
            return
        
        old_display_name = old_name if old_name else f"Component {idx + 1}"
        new_display_name = new_name if new_name else f"Component {idx + 1}"
        
        old_layer_name = f"{old_display_name} fractions: {layer_name}"
        new_layer_name = f"{new_display_name} fractions: {layer_name}"
        
        if old_layer_name in self.viewer.layers and old_layer_name != new_layer_name:
            layer_obj = self.viewer.layers[old_layer_name]
            layer_obj.name = new_layer_name
            
            if idx == 0:
                self.comp1_fractions_layer = layer_obj
            elif idx == 1:
                self.comp2_fractions_layer = layer_obj
        
        elif new_layer_name not in self.viewer.layers:
            possible_old_names = [
                f"Component {idx + 1} fractions: {layer_name}",
                f"{old_display_name} fractions: {layer_name}" if old_name else None
            ]
            
            for possible_old_name in possible_old_names:
                if possible_old_name and possible_old_name in self.viewer.layers:
                    layer_obj = self.viewer.layers[possible_old_name]
                    layer_obj.name = new_layer_name
                    
                    if idx == 0:
                        self.comp1_fractions_layer = layer_obj
                    elif idx == 1:
                        self.comp2_fractions_layer = layer_obj
                    break

    def _create_component_at_coordinates(self, idx: int, x: float, y: float):
        """Create component dot and label at specified (G,S) coordinates."""
        if self.parent_widget is None:
            return
=======
>>>>>>> 9b4aecc7
        comp = self.components[idx]
        name = comp.name_edit.text().strip()

        old_name = None
        if not self._updating_settings and self.layer_name:
            layer = self.viewer.layers[self.layer_name]
            if (
                'settings' in layer.metadata
                and 'component_analysis' in layer.metadata['settings']
            ):

                idx_str = str(idx)
                if idx_str in layer.metadata['settings'][
                    'component_analysis'
                ].get('components', {}):
                    old_name = layer.metadata['settings'][
                        'component_analysis'
                    ]['components'][idx_str].get('name')

            if old_name != name:
                self._update_fraction_layer_names(idx, old_name, name)

            self._update_component_name(idx, name)

<<<<<<< HEAD

    def _select_component(self, idx: int):
        """"Enable selection of component by clicking on the plot."""
        if self.parent_widget is None:
=======
        if comp.dot is None:
            return

        prev_pos = None
        if comp.text is not None:
            prev_pos = comp.text.get_position()
            comp.text.remove()
            comp.text = None

        if name:
            dx, dy = comp.dot.get_data()
            if prev_pos is None:
                ox, oy = comp.text_offset
                base_x, base_y = dx[0] + ox, dy[0] + oy
            else:
                base_x, base_y = prev_pos
                comp.text_offset = (base_x - dx[0], base_y - dy[0])
            ax = self.parent_widget.canvas_widget.figure.gca()
            comp.text = ax.text(
                base_x,
                base_y,
                name,
                fontsize=self.label_fontsize,
                fontweight='bold' if self.label_bold else 'normal',
                fontstyle='italic' if self.label_italic else 'normal',
                color=self.label_color,
                picker=True,
            )

        self.parent_widget.canvas_widget.canvas.draw_idle()

    def _update_fraction_layer_names(
        self, idx: int, old_name: str, new_name: str
    ):
        """Update the names of the fraction layers when component names change."""
        if not self.layer_name:
>>>>>>> 9b4aecc7
            return

        old_display_name = old_name if old_name else f"Component {idx + 1}"
        new_display_name = new_name if new_name else f"Component {idx + 1}"

        old_layer_name = f"{old_display_name} fractions: {self.layer_name}"
        new_layer_name = f"{new_display_name} fractions: {self.layer_name}"

        if (
            old_layer_name in self.viewer.layers
            and old_layer_name != new_layer_name
        ):
            layer_obj = self.viewer.layers[old_layer_name]
            layer_obj.name = new_layer_name

            if idx == 0:
                self.comp1_fractions_layer = layer_obj
            elif idx == 1:
                self.comp2_fractions_layer = layer_obj

        elif new_layer_name not in self.viewer.layers:
            possible_old_names = [
                f"Component {idx + 1} fractions: {self.layer_name}",
                (
                    f"{old_display_name} fractions: {self.layer_name}"
                    if old_name
                    else None
                ),
            ]

            for possible_old_name in possible_old_names:
                if (
                    possible_old_name
                    and possible_old_name in self.viewer.layers
                ):
                    layer_obj = self.viewer.layers[possible_old_name]
                    layer_obj.name = new_layer_name

                    if idx == 0:
                        self.comp1_fractions_layer = layer_obj
                    elif idx == 1:
                        self.comp2_fractions_layer = layer_obj
                    break

    def _create_component_at_coordinates(self, idx: int, x: float, y: float):
        """Create a component dot and label at specified coordinates."""
        if self.parent_widget is None:
            return
        comp = self.components[idx]

        active_components = [
            c for c in self.components if c is not None and c.dot is not None
        ]

        active_count_after = len(active_components) + 1

        try:
            colors = self._get_component_colors_for_count(active_count_after)

            if len(colors) > idx:
                color = colors[idx]
            else:
                color = self.component_colors[idx % len(self.component_colors)]

        except Exception:
            color = self.component_colors[idx % len(self.component_colors)]

        ax = self.parent_widget.canvas_widget.figure.gca()
        comp.dot = ax.plot(
            x,
            y,
            'o',
            color=color,
            markersize=8,
            label=comp.label,
            alpha=self.line_alpha,
            markeredgewidth=0,
            zorder=11,
        )[0]
        name = comp.name_edit.text().strip()
        if name:
            ox, oy = comp.text_offset
            comp.text = ax.text(
                x + ox,
                y + oy,
                name,
                fontsize=self.label_fontsize,
                fontweight='bold' if self.label_bold else 'normal',
                fontstyle='italic' if self.label_italic else 'normal',
                color=self.label_color,
                picker=True,
                zorder=12,
            )
        self._make_components_draggable()
        self.parent_widget.canvas_widget.canvas.draw_idle()
        self.draw_line_between_components()

    def _get_component_coords_for_harmonic(self, harmonic):
        """Get component coordinates for a specific harmonic from metadata."""
        component_g = []
        component_s = []
        component_names = []

        current_harmonic = getattr(self.parent_widget, 'harmonic', 1)

        if harmonic == current_harmonic:
            for comp in self.components:
                if comp is not None and comp.dot is not None:
                    x_data, y_data = comp.dot.get_data()
                    component_g.append(x_data[0])
                    component_s.append(y_data[0])
                    name = comp.name_edit.text().strip()
                    if not name:
                        name = comp.label
                    component_names.append(name)
        else:
            if not self.layer_name:
                return component_g, component_s, component_names

            layer = self.viewer.layers[self.layer_name]
            if (
                'settings' not in layer.metadata
                or 'component_analysis' not in layer.metadata['settings']
            ):
                return component_g, component_s, component_names

            settings = layer.metadata['settings']['component_analysis']
            components_data = settings.get('components', {})
            harmonic_key = str(harmonic)

            sorted_indices = sorted([int(k) for k in components_data.keys()])

            for idx in sorted_indices:
                idx_str = str(idx)
                comp_data = components_data[idx_str]
                gs_harmonics = comp_data.get('gs_harmonics', {})

                if harmonic_key in gs_harmonics:
                    harmonic_data = gs_harmonics[harmonic_key]
                    g = harmonic_data.get('g')
                    s = harmonic_data.get('s')

                    if g is not None and s is not None:
                        component_g.append(g)
                        component_s.append(s)

                        name = comp_data.get('name', '')
                        if not name:
                            name = f"Component {idx + 1}"
                        component_names.append(name)

        return component_g, component_s, component_names

    def _update_component_visibility(self):
        """Update visibility of component controls."""
        for _, comp in enumerate(self.components):
            if comp is not None and hasattr(comp, 'ui_elements'):
                comp_layout = comp.ui_elements['comp_layout']
                for j in range(comp_layout.count()):
                    item = comp_layout.itemAt(j)
                    if item.widget():
                        item.widget().setVisible(True)

    def _select_component(self, idx: int):
        """Activate selection mode for a component to pick its location."""
        if self.parent_widget is None:
            return

        self.parent_widget.canvas_widget._on_escape(None)

        comp = self.components[idx]

        if comp.dot is not None:
            comp.dot.set_visible(False)
        if comp.text is not None:
            comp.text.set_visible(False)
        if self.component_line is not None:
            self.component_line.set_visible(False)
        self._redraw(force=True)

        original_text = comp.select_button.text()
        comp.select_button.setText("Click on plot...")
        comp.select_button.setEnabled(False)

        temp_cid = self.parent_widget.canvas_widget.canvas.mpl_connect(
            'button_press_event',
            lambda event: self._handle_component_selection(
                event, idx, temp_cid, original_text
            ),
        )

    def _handle_component_selection(self, event, idx, temp_cid, original_text):
        """Handle the selection of a component by clicking on the plot."""
        if not event.inaxes:
            return

        comp = self.components[idx]
        x, y = event.xdata, event.ydata
        comp.g_edit.setText(f"{x:.3f}")
        comp.s_edit.setText(f"{y:.3f}")

        if comp.lifetime_edit is not None:
            comp.lifetime_edit.clear()

        current_harmonic = getattr(self.parent_widget, 'harmonic', 1)
        self._update_component_gs_coords(idx, current_harmonic, x, y)
        self._update_component_lifetime(idx, current_harmonic, None)

        was_new_location = comp.dot is None

        if comp.dot is None:
            self._create_component_at_coordinates(idx, x, y)
        else:
            comp.dot.set_data([x], [y])
            comp.dot.set_visible(self.show_component_dots)
            comp.dot.set_markeredgewidth(0)
            name = comp.name_edit.text().strip()
            if name:
                if comp.text is None:
                    ax = self.parent_widget.canvas_widget.figure.gca()
                    ox, oy = comp.text_offset
                    comp.text = ax.text(
                        x + ox,
                        y + oy,
                        name,
                        fontsize=self.label_fontsize,
                        fontweight='bold' if self.label_bold else 'normal',
                        fontstyle=(
                            'italic' if self.label_italic else 'normal'
                        ),
                        color=self.label_color,
                        picker=True,
                    )
                else:
                    ox, oy = comp.text_offset
                    comp.text.set_position((x + ox, y + oy))
                    comp.text.set_visible(True)

            self.draw_line_between_components()

        self.parent_widget.canvas_widget.canvas.mpl_disconnect(temp_cid)
        comp.select_button.setText(original_text)
        comp.select_button.setEnabled(True)

        if self._analysis_attempted:
            self._update_all_component_styling()

        self._redraw(force=True)

        if was_new_location:
            self._activate_next_unselected_component()

    def _activate_next_unselected_component(self):
        """Automatically activate the next component that doesn't have a location set."""
        visible_components = [c for c in self.components if c is not None]

        for comp in visible_components:
            if comp.dot is None:
                self._select_component(comp.idx)
                return

    def _get_default_colormap_max_colors(self, num_components):
        """Get the maximum value colors from the colormaps for components."""
        colors = []
        for i in range(num_components):
            colormap_name = self.component_colormap_names[
                i % len(self.component_colormap_names)
            ]

            try:
                cmap = plt.get_cmap(colormap_name)
                max_color_rgba = cmap(1.0)
                max_color_hex = mcolors.to_hex(max_color_rgba)
                colors.append(max_color_hex)
            except Exception:
                colors.append(
                    self.component_colors[i % len(self.component_colors)]
                )

        return colors

    def _get_component_colors(self):
        """Get colors for components based on the colormap ends or default colors."""
        active_components = [
            c for c in self.components if c is not None and c.dot is not None
        ]
        return self._get_component_colors_for_count(len(active_components))

    def _get_component_colors_for_count(self, num_components):
        """Get colors for a specific number of components (used for out-of-order selection)."""
        if not self.show_colormap_line:
            return [self.default_component_color] * max(
                num_components, len(self.components)
            )

        if num_components == 2:
            if (
                hasattr(self, 'fractions_colormap')
                and self.fractions_colormap is not None
            ):
                if (
                    hasattr(self, 'colormap_contrast_limits')
                    and self.colormap_contrast_limits is not None
                ):
                    vmin, vmax = self.colormap_contrast_limits
                else:
                    vmin, vmax = 0, 1

                if vmax > vmin:
                    component1_idx = int(
                        ((1.0 - vmin) / (vmax - vmin))
                        * (len(self.fractions_colormap) - 1)
                    )
                    component2_idx = int(
                        ((0.0 - vmin) / (vmax - vmin))
                        * (len(self.fractions_colormap) - 1)
                    )

                    component1_idx = max(
                        0,
                        min(len(self.fractions_colormap) - 1, component1_idx),
                    )
                    component2_idx = max(
                        0,
                        min(len(self.fractions_colormap) - 1, component2_idx),
                    )

                    component1_color = self.fractions_colormap[component1_idx]
                    component2_color = self.fractions_colormap[component2_idx]
                else:
                    component1_color = self.fractions_colormap[-1]
                    component2_color = self.fractions_colormap[0]

                return [component1_color, component2_color]
            else:
<<<<<<< HEAD
                component1_color = self.fractions_colormap[-1]
                component2_color = self.fractions_colormap[0]
=======
                return self._get_default_colormap_max_colors(2)

        elif num_components > 2 and len(self.fraction_layers) > 0:
            colors = []
>>>>>>> 9b4aecc7

            max_idx = max(len(self.components), num_components)

            for i in range(max_idx):
                if i < len(self.fraction_layers):
                    layer = self.fraction_layers[i]
                    try:
                        cmap = layer.colormap
                        colormap_name = str(cmap)

                        if 'green' in colormap_name.lower():
                            colors.append('green')
                        else:
                            if hasattr(cmap, '__call__'):

                                max_color = cmap(1.0)
                            elif (
                                hasattr(cmap, 'colors')
                                and cmap.colors is not None
                            ):
                                max_color = cmap.colors[-1]
                            else:
                                mpl_cmap = plt.get_cmap(str(cmap))
                                max_color = mpl_cmap(1.0)
                            colors.append(max_color)
                    except Exception:
                        default_colors = self._get_default_colormap_max_colors(
                            max_idx
                        )
                        if i < len(default_colors):
                            colors.append(default_colors[i])
                        else:
                            colors.append(
                                self.component_colors[
                                    i % len(self.component_colors)
                                ]
                            )
                else:
                    default_colors = self._get_default_colormap_max_colors(
                        max_idx
                    )
                    if i < len(default_colors):
                        colors.append(default_colors[i])
                    else:
                        colors.append(
                            self.component_colors[
                                i % len(self.component_colors)
                            ]
                        )
            return colors
        else:
<<<<<<< HEAD
            return 'red', 'blue'
=======
            max_idx = max(len(self.components), num_components, 1)
            return self._get_default_colormap_max_colors(max_idx)
>>>>>>> 9b4aecc7

    def _update_component_colors(self):
        """Update the colors of the component dots to match colormap ends."""
        active_components = [
            c for c in self.components if c is not None and c.dot is not None
        ]

        if len(active_components) == 0:
            return

        colors = self._get_component_colors_for_count(len(active_components))

        if len(active_components) == 2:
            comp_indices = [c.idx for c in active_components]
            comp_indices.sort()

            for i, comp_idx in enumerate(comp_indices):
                if (
                    comp_idx < len(self.components)
                    and self.components[comp_idx].dot is not None
                    and i < len(colors)
                ):
                    self.components[comp_idx].dot.set_color(colors[i])
        else:
            for comp in self.components:
                if (
                    comp is not None
                    and comp.dot is not None
                    and comp.idx < len(colors)
                ):
                    comp.dot.set_color(colors[comp.idx])

        if self.parent_widget is not None:
            self.parent_widget.canvas_widget.canvas.draw_idle()

    def draw_line_between_components(self):
        """Draw a line between for two components, or polygon for 3+ components."""
        active_components = [
            c for c in self.components if c is not None and c.dot is not None
        ]

        if len(active_components) < 2:
            return

        if self.component_line is not None:
            try:
                self.component_line.remove()
            except (ValueError, AttributeError):
                pass
            self.component_line = None

        if self.component_polygon is not None:
            try:
                self.component_polygon.remove()
            except (ValueError, AttributeError):
                pass
            self.component_polygon = None

        try:
            if len(active_components) >= 3:
                self._update_polygon()
                components_tab_is_active = (
                    self.parent_widget is not None
                    and getattr(self.parent_widget, "tab_widget", None)
                    is not None
                    and self.parent_widget.tab_widget.currentWidget()
                    is self.parent_widget.components_tab
                )
                self.set_artists_visible(components_tab_is_active)
                return

            if not all(c.dot is not None for c in self.components[:2]):
                return

            x1_data, y1_data = self.components[0].dot.get_data()
            x2_data, y2_data = self.components[1].dot.get_data()
            ox1, oy1 = x1_data[0], y1_data[0]
            ox2, oy2 = x2_data[0], y2_data[0]

            if self.line_offset != 0.0:
                vx = ox2 - ox1
                vy = oy2 - oy1
                length = np.hypot(vx, vy)
                if length > 0:
                    nx = -vy / length
                    ny = vx / length
                    ox1 += nx * self.line_offset
                    oy1 += ny * self.line_offset
                    ox2 += nx * self.line_offset
                    oy2 += ny * self.line_offset

            ax = self.parent_widget.canvas_widget.figure.gca()

            use_colormap = (
                self.show_colormap_line
                and self.comp1_fractions_layer is not None
                and self.fractions_colormap is not None
            )

            if use_colormap:
                self._draw_colormap_line(ax, ox1, oy1, ox2, oy2)
                self._update_component_colors()
                if hasattr(self.component_line, "set_capstyle"):
                    try:
                        self.component_line.set_capstyle('butt')
                    except Exception:
                        pass

                if hasattr(self.component_line, 'set_zorder'):
                    try:
                        self.component_line.set_zorder(10)
                    except Exception:
                        pass
            else:
                self.component_line = ax.plot(
                    [ox1, ox2],
                    [oy1, oy2],
                    color=self.default_component_color,
                    linewidth=self.line_width,
                    alpha=self.line_alpha,
                    zorder=10,
                )[0]
                if hasattr(self.component_line, "set_solid_capstyle"):
                    try:
                        self.component_line.set_solid_capstyle('butt')
                    except Exception:
                        pass

                self._update_component_colors()

            self.parent_widget.canvas_widget.canvas.draw_idle()

            components_tab_is_active = (
                self.parent_widget is not None
                and getattr(self.parent_widget, "tab_widget", None) is not None
                and self.parent_widget.tab_widget.currentWidget()
                is self.parent_widget.components_tab
            )
            self.set_artists_visible(components_tab_is_active)

        except Exception as e:
            show_error(f"Error drawing line/polygon: {str(e)}")

    def _draw_colormap_line(self, ax, x1, y1, x2, y2):
        """Draw a colormap bar between two components."""
        dx = x2 - x1
        dy = y2 - y1
        length = np.sqrt(dx**2 + dy**2)
        if length == 0:
            return

        t_values = np.linspace(0, 1, 500)
        trajectory_real = x1 + t_values * dx
        trajectory_imag = y1 + t_values * dy

        density_factor = 2
        num_segments = min(
            len(trajectory_real) * density_factor, len(trajectory_real) - 1
        )

        if self.fractions_colormap is not None:
            if len(self.fractions_colormap) <= 32:
                colormap = LinearSegmentedColormap.from_list(
                    "fractions_interp", self.fractions_colormap, N=256
                )
            else:
                colormap = ListedColormap(self.fractions_colormap)
        else:
            colormap = plt.cm.PiYG

        if (
            hasattr(self, 'colormap_contrast_limits')
            and self.colormap_contrast_limits is not None
        ):
            vmin, vmax = self.colormap_contrast_limits
        elif self.comp1_fractions_layer is not None:
            vmin, vmax = self.comp1_fractions_layer.contrast_limits
        else:
            vmin, vmax = 0, 1

        segments = []
        colors = []

        for i in range(num_segments):
            start_idx = int(i * (len(trajectory_real) - 1) / num_segments)
            end_idx = int((i + 1) * (len(trajectory_real) - 1) / num_segments)

            end_idx = min(end_idx, len(trajectory_real) - 1)

            if i > 0:
                start_idx = max(0, start_idx - 1)

            segment = [
                (trajectory_real[start_idx], trajectory_imag[start_idx]),
                (trajectory_real[end_idx], trajectory_imag[end_idx]),
            ]
            segments.append(segment)

            t = (
                start_idx / (len(trajectory_real) - 1)
                if len(trajectory_real) > 1
                else 0
            )
            fraction_value = 1.0 - t
            colors.append(fraction_value)

        lc = LineCollection(
            segments, cmap=colormap, linewidths=self.line_width
        )
        lc.set_array(np.array(colors))
        lc.set_clim(vmin, vmax)
        lc.set_alpha(self.line_alpha)

        if hasattr(lc, "set_capstyle"):
            try:
                lc.set_capstyle('butt')
            except Exception:
                pass
        self.component_line = ax.add_collection(lc)

    def _update_polygon(self):
        """Update polygon for multi-component visualization."""
        if self.component_polygon is not None:
            try:
                self.component_polygon.remove()
            except (ValueError, AttributeError):
                pass
            self.component_polygon = None

        active_components = [
            c for c in self.components if c is not None and c.dot is not None
        ]
        if len(active_components) < 3:
            return

        if self.parent_widget is None:
            return

        ax = self.parent_widget.canvas_widget.figure.gca()

        coords = []
        for comp in active_components:
            x_data, y_data = comp.dot.get_data()
            coords.append([x_data[0], y_data[0]])

        coords = np.array(coords)

        polygon = plt.Polygon(
            coords,
            fill=False,
            edgecolor=self.default_component_color,
            linewidth=self.line_width,
            alpha=self.line_alpha,
            zorder=10,
        )
        self.component_polygon = ax.add_patch(polygon)
        self.parent_widget.canvas_widget.canvas.draw_idle()

    def _on_colormap_changed(self, event):
        """Handle changes to colormap of any fraction layer (linear projection or component fit)."""
        layer = event.source

        if (
            self.comp1_fractions_layer is not None
            and layer == self.comp1_fractions_layer
        ):
            self.fractions_colormap = layer.colormap.colors
            self.colormap_contrast_limits = layer.contrast_limits
            
            colormap_name = getattr(layer.colormap, 'name', 'custom')
            colormap_colors = getattr(layer.colormap, 'colors', None)
            
            if colormap_colors is not None:
                if hasattr(colormap_colors, 'tolist'):
                    colormap_colors = colormap_colors.tolist()
                elif isinstance(colormap_colors, np.ndarray):
                    colormap_colors = colormap_colors.tolist()
            
            self._update_components_setting_in_metadata('colormap_settings.colormap_name', colormap_name)
            self._update_components_setting_in_metadata('colormap_settings.colormap_colors', colormap_colors)
            self._update_components_setting_in_metadata('colormap_settings.colormap_changed', True)

        comp_idx = self._find_component_index_for_layer(layer)
        if comp_idx is None:
            return

        colormap_name = getattr(layer.colormap, 'name', 'custom')
        is_standard_colormap = self._is_standard_colormap(colormap_name)

        if is_standard_colormap:
            colormap_colors = None
        else:
            colormap_colors = layer.colormap.colors
            if colormap_colors is not None:
                if hasattr(colormap_colors, 'tolist'):
                    colormap_colors = colormap_colors.tolist()
                elif isinstance(colormap_colors, np.ndarray):
                    colormap_colors = colormap_colors.tolist()

        current_harmonic = getattr(self.parent_widget, 'harmonic', 1)
        self._update_component_colormap(
            comp_idx,
            current_harmonic,
            colormap_name if is_standard_colormap else None,
            colormap_colors,
            tuple(layer.contrast_limits),
        )

        self._update_component_colors()
        self.draw_line_between_components()

    def _on_contrast_limits_changed(self, event):
<<<<<<< HEAD
        """"Handle changes to the contrast limits of the fractions layer."""
=======
        """Handle changes to contrast limits of any fraction layer."""
        layer = event.source

>>>>>>> 9b4aecc7
        if (
            self.comp1_fractions_layer is not None
            and layer == self.comp1_fractions_layer
        ):
            self.colormap_contrast_limits = layer.contrast_limits
            
            contrast_limits = layer.contrast_limits
            if hasattr(contrast_limits, 'tolist'):
                contrast_limits = contrast_limits.tolist()
            elif isinstance(contrast_limits, np.ndarray):
                contrast_limits = contrast_limits.tolist()
            
            self._update_components_setting_in_metadata('colormap_settings.contrast_limits', contrast_limits)

        comp_idx = self._find_component_index_for_layer(layer)
        if comp_idx is None:
            return

        contrast_limits = layer.contrast_limits
        if hasattr(contrast_limits, 'tolist'):
            contrast_limits = contrast_limits.tolist()
        elif isinstance(contrast_limits, np.ndarray):
            contrast_limits = contrast_limits.tolist()
        else:
            contrast_limits = list(contrast_limits)

        current_harmonic = getattr(self.parent_widget, 'harmonic', 1)

        if not self._updating_settings and self.layer_name:
            layer_obj = self.viewer.layers[self.layer_name]
            settings = layer_obj.metadata.get('settings', {}).get(
                'component_analysis', {}
            )
            idx_str = str(comp_idx)
            harmonic_key = str(current_harmonic)

            if idx_str in settings.get(
                'components', {}
            ) and harmonic_key in settings['components'][idx_str].get(
                'gs_harmonics', {}
            ):

                harmonic_data = settings['components'][idx_str][
                    'gs_harmonics'
                ][harmonic_key]
                existing_colormap_name = harmonic_data.get('colormap_name')
                existing_colormap_colors = harmonic_data.get('colormap_colors')

                self._update_component_colormap(
                    comp_idx,
                    current_harmonic,
                    existing_colormap_name,
                    existing_colormap_colors,
                    tuple(contrast_limits),
                )

        self.draw_line_between_components()

    def _find_component_index_for_layer(self, layer):
        """Find which component index a layer belongs to based on its name."""
        if not self.layer_name:
            return None

        layer_name = layer.name

        for i, comp in enumerate(self.components):
            if comp is not None:
                name = comp.name_edit.text().strip() or f"Component {i + 1}"

                expected_names = [
                    f"{name} fractions: {self.layer_name}",  # Linear projection
                    f"{name} fraction: {self.layer_name}",  # Component fit
                ]

                if layer_name in expected_names:
                    return i

        return None

    def _is_standard_colormap(self, colormap_name):
        """Check if a colormap name refers to a standard matplotlib/vispy/napari colormap."""
        try:
            import matplotlib.pyplot as plt

            plt.get_cmap(colormap_name)
            return True
        except Exception:
            pass

        try:
            import vispy.color

            vispy.color.get_colormap(colormap_name)
            return True
        except Exception:
            pass

        try:
            from napari.utils.colormaps import AVAILABLE_COLORMAPS

            if colormap_name in AVAILABLE_COLORMAPS:
                return True
        except Exception:
            pass

        return False

    def _make_components_draggable(self):
        """Enable dragging of components and labels."""
        if self.drag_events_connected:
            return

        if self.parent_widget is None:
            return

        canvas = self.parent_widget.canvas_widget.canvas
        canvas.mpl_connect('button_press_event', self._on_press)
        canvas.mpl_connect('motion_notify_event', self._on_motion)
        canvas.mpl_connect('button_release_event', self._on_release)
        self.drag_events_connected = True

    def _on_press(self, event):
<<<<<<< HEAD
        """Handle mouse press events to initiate dragging of components or labels."""
=======
        """Handle press events for dragging components and labels."""
>>>>>>> 9b4aecc7
        if event.inaxes is None:
            return

        components_tab_is_active = (
            self.parent_widget is not None
            and getattr(self.parent_widget, "tab_widget", None) is not None
            and self.parent_widget.tab_widget.currentWidget()
            is self.parent_widget.components_tab
        )
        if not components_tab_is_active:
            return

        for comp in self.components:
            if comp.text is not None and comp.text.contains(event)[0]:
                if (
                    self.parent_widget.canvas_widget.toolbar.mode
                    == 'zoom rect'
                ):
                    try:
                        self.parent_widget.canvas_widget.toolbar.release_zoom(
                            event
                        )
                    except Exception:
                        pass
                if self.parent_widget.canvas_widget.toolbar.mode == 'pan/zoom':
                    try:
                        self.parent_widget.canvas_widget.toolbar.release_pan(
                            event
                        )
                    except Exception:
                        pass
                self.parent_widget.canvas_widget._on_escape(None)
                self.dragging_label_idx = comp.idx
                return
        for comp in self.components:
            if comp.dot is not None and comp.dot.contains(event)[0]:
                if (
                    self.parent_widget.canvas_widget.toolbar.mode
                    == 'zoom rect'
                ):
                    try:
                        self.parent_widget.canvas_widget.toolbar.release_zoom(
                            event
                        )
                    except Exception:
                        pass
                if self.parent_widget.canvas_widget.toolbar.mode == 'pan/zoom':
                    try:
                        self.parent_widget.canvas_widget.toolbar.release_pan(
                            event
                        )
                    except Exception:
                        pass
                self.parent_widget.canvas_widget._on_escape(None)
                self.dragging_component_idx = comp.idx
                return

    def _on_motion(self, event):
<<<<<<< HEAD
        """Handle mouse motion events to drag components or labels."""
=======
        """Handle dragging of components and labels."""
>>>>>>> 9b4aecc7
        if event.inaxes is None:
            return
        if self.dragging_label_idx is not None:
            comp = self.components[self.dragging_label_idx]
            if comp.text is not None and comp.dot is not None:
                x, y = event.xdata, event.ydata
                comp.text.set_position((x, y))
                dx, dy = comp.dot.get_data()
                comp.text_offset = (x - dx[0], y - dy[0])
                self.parent_widget.canvas_widget.canvas.draw_idle()
            return
        if self.dragging_component_idx is None:
            return
        comp = self.components[self.dragging_component_idx]
        if comp.dot is None:
            return
        x, y = event.xdata, event.ydata
        comp.dot.set_data([x], [y])
        comp.g_edit.setText(f"{x:.3f}")
        comp.s_edit.setText(f"{y:.3f}")

        if comp.lifetime_edit is not None:
            comp.lifetime_edit.clear()

        current_harmonic = getattr(self.parent_widget, 'harmonic', 1)
        self._update_component_gs_coords(
            self.dragging_component_idx, current_harmonic, x, y
        )
        self._update_component_lifetime(
            self.dragging_component_idx, current_harmonic, None
        )

        if comp.text is not None:
            ox, oy = comp.text_offset
            comp.text.set_position((x + ox, y + oy))
        self.draw_line_between_components()

    def _on_release(self, event):
<<<<<<< HEAD
        """Handle mouse release events to stop dragging."""
=======
        """Handle release of components and labels."""
>>>>>>> 9b4aecc7
        self.dragging_component_idx = None
        self.dragging_label_idx = None

    def _redraw(self, force=False):
        """Redraw the canvas. Use force=True to avoid stale blit artifacts."""
        if self.parent_widget is None:
            return
        canvas = self.parent_widget.canvas_widget.canvas
        if force and hasattr(canvas, "draw"):
            canvas.draw()
        else:
            canvas.draw_idle()

    def _get_harmonics_with_components(self):
        """Get list of harmonics that have component data from metadata."""
        harmonics = set()

        current_harmonic = getattr(self.parent_widget, 'harmonic', 1)
        active_components = [
            c for c in self.components if c is not None and c.dot is not None
        ]
        if len(active_components) > 0:
            harmonics.add(current_harmonic)

        if self.layer_name:
            layer = self.viewer.layers[self.layer_name]
            if (
                'settings' in layer.metadata
                and 'component_analysis' in layer.metadata['settings']
            ):

                settings = layer.metadata['settings']['component_analysis']
                components_data = settings.get('components', {})

                for comp_data in components_data.values():
                    gs_harmonics = comp_data.get('gs_harmonics', {})
                    for harmonic_str in gs_harmonics.keys():
                        harmonics.add(int(harmonic_str))

        return sorted(list(harmonics))

    def _get_available_harmonics(self):
        """Get available harmonics from the phasor data."""
        if self.parent_widget._labels_layer_with_phasor_features is None:
            return []

        phasor_data = (
            self.parent_widget._labels_layer_with_phasor_features.features
        )
        return sorted(phasor_data['harmonic'].unique())

    def _get_next_harmonic(self, current_harmonic, available_harmonics):
        """Get the next available harmonic after the current one."""
        for harmonic in available_harmonics:
            if harmonic > current_harmonic:
                return harmonic
        return None

    def _get_inverted_colormap(self, colormap_or_name):
        """Get the inverted version of a colormap, creating it if necessary.

        Args:
            colormap_or_name: Either a colormap name (str) or a Colormap object
        """
        if isinstance(colormap_or_name, str):
            colormap_name = colormap_or_name
            colormap_colors = None
        elif isinstance(colormap_or_name, Colormap):
            colormap_name = getattr(colormap_or_name, 'name', 'custom')
            colormap_colors = getattr(colormap_or_name, 'colors', None)
        else:
            colormap_name = getattr(colormap_or_name, 'name', 'custom')
            colormap_colors = getattr(colormap_or_name, 'colors', None)

        if colormap_name.endswith('_r'):
            inverted_name = colormap_name[:-2]
        else:
            inverted_name = colormap_name + '_r'

        if self._is_standard_colormap(colormap_name):
            if self._is_standard_colormap(inverted_name):
                try:
                    import matplotlib.pyplot as plt

                    mpl_cmap = plt.get_cmap(inverted_name)
                    colors = mpl_cmap(np.linspace(0, 1, 256))
                    return Colormap(colors=colors, name=inverted_name)
                except Exception:
                    if inverted_name in AVAILABLE_COLORMAPS:
                        return inverted_name

            try:
                import matplotlib.pyplot as plt

                base_name = (
                    colormap_name
                    if not colormap_name.endswith('_r')
                    else colormap_name[:-2]
                )
                mpl_cmap = plt.get_cmap(base_name)
                colors = mpl_cmap(np.linspace(0, 1, 256))
                inverted_colors = colors[::-1]
                return Colormap(
                    colors=inverted_colors, name=f"inverted_{base_name}"
                )
            except Exception:
                pass

        if colormap_colors is not None:
            if isinstance(colormap_colors, list):
                colormap_colors = np.array(colormap_colors)
            inverted_colors = colormap_colors[::-1]
            return Colormap(
                colors=inverted_colors, name=f"inverted_{colormap_name}"
            )

        return 'PiYG_r' if not colormap_name.endswith('_r') else 'PiYG'

    def _sync_colormaps(self, event):
        """Synchronize colormaps between comp1 and comp2 layers with inversion."""
        if (
            self.comp1_fractions_layer is None
            or self.comp2_fractions_layer is None
        ):
            return

        try:
            if event.source == self.comp1_fractions_layer:
                current_colormap = self.comp1_fractions_layer.colormap

                self.comp2_fractions_layer.events.colormap.disconnect(
                    self._sync_colormaps
                )
                inverted_colormap = self._get_inverted_colormap(
                    current_colormap
                )
                self.comp2_fractions_layer.colormap = inverted_colormap
                self.comp2_fractions_layer.events.colormap.connect(
                    self._sync_colormaps
                )

            elif event.source == self.comp2_fractions_layer:
                current_colormap = self.comp2_fractions_layer.colormap

                self.comp1_fractions_layer.events.colormap.disconnect(
                    self._sync_colormaps
                )
                inverted_colormap = self._get_inverted_colormap(
                    current_colormap
                )
                self.comp1_fractions_layer.colormap = inverted_colormap
                self.comp1_fractions_layer.events.colormap.connect(
                    self._sync_colormaps
                )

            if hasattr(self.comp1_fractions_layer.colormap, 'colors'):
                self.fractions_colormap = (
                    self.comp1_fractions_layer.colormap.colors
                )

            self.draw_line_between_components()

        except Exception as e:
            print(f"Error in _sync_colormaps: {e}")

    def _find_and_reconnect_layer(
        self, expected_name, component_name, layer_name, idx
    ):
        """Find and reconnect to an existing fraction layer by various naming conventions."""
        if expected_name in self.viewer.layers:
            if idx == 0:
                self.comp1_fractions_layer = self.viewer.layers[expected_name]
                self.comp1_fractions_layer.events.colormap.connect(
                    self._on_colormap_changed
                )
                self.comp1_fractions_layer.events.colormap.connect(
                    self._sync_colormaps
                )
                self.comp1_fractions_layer.events.contrast_limits.connect(
                    self._on_contrast_limits_changed
                )
            elif idx == 1:
                self.comp2_fractions_layer = self.viewer.layers[expected_name]
                self.comp2_fractions_layer.events.colormap.connect(
                    self._sync_colormaps
                )
        else:
            possible_names = [
                f"Component {idx + 1} fractions: {layer_name}",
                f"{component_name} fractions: {layer_name}",
            ]

            for possible_name in possible_names:
                if possible_name in self.viewer.layers:
                    layer_obj = self.viewer.layers[possible_name]
                    layer_obj.name = expected_name

                    if idx == 0:
                        self.comp1_fractions_layer = layer_obj
                        self.comp1_fractions_layer.events.colormap.connect(
                            self._on_colormap_changed
                        )
                        self.comp1_fractions_layer.events.colormap.connect(
                            self._sync_colormaps
                        )
                        self.comp1_fractions_layer.events.contrast_limits.connect(
                            self._on_contrast_limits_changed
                        )
                    elif idx == 1:
                        self.comp2_fractions_layer = layer_obj
                        self.comp2_fractions_layer.events.colormap.connect(
                            self._sync_colormaps
                        )
                    break

        if (
            self.comp1_fractions_layer is not None
            and self.comp2_fractions_layer is not None
            and idx == 1
        ):
            try:
                link_layers(
                    [self.comp1_fractions_layer, self.comp2_fractions_layer],
                    ('contrast_limits', 'gamma'),
                )
            except Exception:
                pass

    def _reconnect_existing_fraction_layers(self, layer_name):
        """Reconnect to existing fraction layers if they exist."""
        layer = self.viewer.layers[layer_name]

        comp1_name = "Component 1"
        comp2_name = "Component 2"

        if (
            'settings' in layer.metadata
            and 'component_analysis' in layer.metadata['settings']
        ):

            settings = layer.metadata['settings']['component_analysis']

            if 'components' in settings and len(settings['components']) > 0:
                if '0' in settings['components']:
                    comp1_name = (
                        settings['components']['0'].get('name')
                        or "Component 1"
                    )
                if '1' in settings['components']:
                    comp2_name = (
                        settings['components']['1'].get('name')
                        or "Component 2"
                    )

        comp1_fractions_layer_name = f"{comp1_name} fractions: {layer_name}"
        comp2_fractions_layer_name = f"{comp2_name} fractions: {layer_name}"

        self._find_and_reconnect_layer(
            comp1_fractions_layer_name, comp1_name, layer_name, 0
        )
        self._find_and_reconnect_layer(
            comp2_fractions_layer_name, comp2_name, layer_name, 1
        )

        if self.comp1_fractions_layer is not None:
            self.fractions_colormap = (
                self.comp1_fractions_layer.colormap.colors
            )
            self.colormap_contrast_limits = (
                self.comp1_fractions_layer.contrast_limits
            )

    def _on_image_layer_changed(self):
        """Callback whenever the image layer with phasor features changes."""
        self.layer_name = (
            self.parent_widget.image_layer_with_phasor_features_combobox.currentText()
        )

        for comp in self.components:
            if comp is not None:
                if comp.dot is not None:
                    comp.dot.remove()
                    comp.dot = None
                if comp.text is not None:
                    comp.text.remove()
                    comp.text = None

        if self.component_line is not None:
            try:
                self.component_line.remove()
            except (ValueError, AttributeError):
                pass
            self.component_line = None

        if self.component_polygon is not None:
            try:
                self.component_polygon.remove()
            except (ValueError, AttributeError):
                pass
            self.component_polygon = None

        if self.comp1_fractions_layer is not None:
            try:
                self.comp1_fractions_layer.events.colormap.disconnect(
                    self._on_colormap_changed
                )
                self.comp1_fractions_layer.events.colormap.disconnect(
                    self._sync_colormaps
                )
                self.comp1_fractions_layer.events.contrast_limits.disconnect(
                    self._on_contrast_limits_changed
                )
            except Exception:
                pass
            
    def _find_and_reconnect_layer(self, expected_name, component_name, layer_name, idx):
        """Find and reconnect to an existing fraction layer by various naming conventions."""
        if expected_name in self.viewer.layers:
            if idx == 0:
                self.comp1_fractions_layer = self.viewer.layers[expected_name]
                self.comp1_fractions_layer.events.colormap.connect(self._on_colormap_changed)
                self.comp1_fractions_layer.events.colormap.connect(self._sync_colormaps)
                self.comp1_fractions_layer.events.contrast_limits.connect(self._on_contrast_limits_changed)
            elif idx == 1:
                self.comp2_fractions_layer = self.viewer.layers[expected_name]
                self.comp2_fractions_layer.events.colormap.connect(self._sync_colormaps)
        else:
            possible_names = [
                f"Component {idx + 1} fractions: {layer_name}",
                f"{component_name} fractions: {layer_name}"
            ]
            
            for possible_name in possible_names:
                if possible_name in self.viewer.layers:
                    layer_obj = self.viewer.layers[possible_name]
                    layer_obj.name = expected_name
                    
                    if idx == 0:
                        self.comp1_fractions_layer = layer_obj
                        self.comp1_fractions_layer.events.colormap.connect(self._on_colormap_changed)
                        self.comp1_fractions_layer.events.colormap.connect(self._sync_colormaps)
                        self.comp1_fractions_layer.events.contrast_limits.connect(self._on_contrast_limits_changed)
                    elif idx == 1:
                        self.comp2_fractions_layer = layer_obj
                        self.comp2_fractions_layer.events.colormap.connect(self._sync_colormaps)
                    break
        
        if (self.comp1_fractions_layer is not None and 
            self.comp2_fractions_layer is not None and
            idx == 1):
            try:
                link_layers(
                    [self.comp1_fractions_layer, self.comp2_fractions_layer],
                    ('contrast_limits', 'gamma'),
                )
            except Exception:
                pass

    def _reconnect_existing_fraction_layers(self, layer_name):
        """Reconnect to existing fraction layers if they exist."""
        layer = self.viewer.layers[layer_name]
        
        if ('settings' in layer.metadata and 
            'components' in layer.metadata['settings']):
            
            settings = layer.metadata['settings']['components']
            comp1_name = settings.get('component1', {}).get('name') or "Component 1"
            comp2_name = settings.get('component2', {}).get('name') or "Component 2"
        else:
            comp1_name = "Component 1"
            comp2_name = "Component 2"
        
        comp1_fractions_layer_name = f"{comp1_name} fractions: {layer_name}"
        comp2_fractions_layer_name = f"{comp2_name} fractions: {layer_name}"
        
        self._find_and_reconnect_layer(comp1_fractions_layer_name, comp1_name, layer_name, 0)
        self._find_and_reconnect_layer(comp2_fractions_layer_name, comp2_name, layer_name, 1)
        
        if (self.comp1_fractions_layer is not None and hasattr(self, '_saved_colormap_name')):
            self._apply_saved_colormap_settings()
        elif self.comp1_fractions_layer is not None:
            self.fractions_colormap = self.comp1_fractions_layer.colormap.colors
            self.colormap_contrast_limits = self.comp1_fractions_layer.contrast_limits

    def _on_image_layer_changed(self):
        """Callback whenever the image layer with phasor features changes."""
        for comp in self.components:
            if comp.dot is not None:
                comp.dot.remove()
                comp.dot = None
            if comp.text is not None:
                comp.text.remove()
                comp.text = None
        
        if self.component_line is not None:
            try:
                self.component_line.remove()
            except (ValueError, AttributeError):
                pass
            self.component_line = None
        
        if self.comp1_fractions_layer is not None:
            try:
                self.comp1_fractions_layer.events.colormap.disconnect(self._on_colormap_changed)
                self.comp1_fractions_layer.events.colormap.disconnect(self._sync_colormaps)
                self.comp1_fractions_layer.events.contrast_limits.disconnect(self._on_contrast_limits_changed)
            except Exception:
                pass
        
        if self.comp2_fractions_layer is not None:
            try:
                self.comp2_fractions_layer.events.colormap.disconnect(self._sync_colormaps)
            except Exception:
                pass
        
        self.comp1_fractions_layer = None
        self.comp2_fractions_layer = None
        self.fractions_colormap = None
        self.colormap_contrast_limits = None
        
        self._update_lifetime_inputs_visibility()
        
        layer_name = self.parent_widget.image_layer_with_phasor_features_combobox.currentText()
        if layer_name:
            layer = self.viewer.layers[layer_name]
            self._initialize_components_settings_in_metadata(layer)
            
            self._reconnect_existing_fraction_layers(layer_name)
            
            self._restore_components_settings_from_metadata()
            self._recreate_components_from_metadata()
        else:
            self._updating_settings = True
            try:
                self.comp1_name_edit.clear()
                self.comp2_name_edit.clear()
                self.first_lifetime_edit.clear()
                self.second_lifetime_edit.clear()
                self.first_edit1.clear()
                self.first_edit2.clear()
                self.second_edit1.clear()
                self.second_edit2.clear()
            finally:
                self._updating_settings = False

<<<<<<< HEAD
    def on_calculate_button_clicked(self):
        """Calculate and display fraction layers based on current components."""
=======
        if self.comp2_fractions_layer is not None:
            try:
                self.comp2_fractions_layer.events.colormap.disconnect(
                    self._sync_colormaps
                )
            except Exception:
                pass

        self.comp1_fractions_layer = None
        self.comp2_fractions_layer = None
        self.fractions_colormap = None
        self.colormap_contrast_limits = None

        self._update_lifetime_inputs_visibility()

        layer_name = (
            self.parent_widget.image_layer_with_phasor_features_combobox.currentText()
        )
        if layer_name:
            self._reconnect_existing_fraction_layers(layer_name)

            self._restore_and_recreate_components_from_metadata()

        else:
            self._updating_settings = True
            try:
                for comp in self.components:
                    if comp is not None:
                        comp.g_edit.clear()
                        comp.s_edit.clear()
                        comp.name_edit.clear()
                        if comp.lifetime_edit is not None:
                            comp.lifetime_edit.clear()
            finally:
                self._updating_settings = False

    def _create_fraction_layers(self, fractions, component_names):
        """Create fraction layers for each component."""
        for layer in self.fraction_layers:
            try:
                self.viewer.layers.remove(layer)
            except ValueError:
                pass
        self.fraction_layers.clear()

        base_name = (
            self.parent_widget.image_layer_with_phasor_features_combobox.currentText()
        )

        if not self._updating_settings and self.layer_name:
            layer = self.viewer.layers[self.layer_name]
            settings = layer.metadata.get('settings', {}).get(
                'component_analysis', {}
            )
            current_harmonic = getattr(self.parent_widget, 'harmonic', 1)
            harmonic_key = str(current_harmonic)

        for i, (fraction, name) in enumerate(zip(fractions, component_names)):
            fraction_reshaped = fraction.reshape(
                self.parent_widget._labels_layer_with_phasor_features.data.shape
            )

            layer_name = f"{name} fraction: {base_name}"

            colormap = None
            contrast_limits = (0, 1)
            idx_str = str(i)

            if (
                not self._updating_settings
                and self.layer_name
                and idx_str in settings.get('components', {})
                and harmonic_key
                in settings['components'][idx_str].get('gs_harmonics', {})
            ):

                harmonic_data = settings['components'][idx_str][
                    'gs_harmonics'
                ][harmonic_key]

                if harmonic_data.get('colormap_name'):
                    colormap = harmonic_data['colormap_name']
                elif harmonic_data.get('colormap_colors'):
                    from napari.utils.colormaps import Colormap

                    colors = harmonic_data['colormap_colors']
                    if isinstance(colors, list):
                        colors = np.array(colors)
                    colormap = Colormap(colors=colors, name="saved_custom")

                if harmonic_data.get('contrast_limits'):
                    contrast_limits = tuple(harmonic_data['contrast_limits'])

            if colormap is None:
                if i < len(self.component_colormap_names):
                    colormap = self.component_colormap_names[i]
                else:
                    colormap = 'viridis'

            layer = self.viewer.add_image(
                fraction_reshaped,
                name=layer_name,
                scale=self.parent_widget._labels_layer_with_phasor_features.scale,
                colormap=colormap,
                contrast_limits=contrast_limits,
            )

            self.fraction_layers.append(layer)
            layer.events.colormap.connect(self._on_colormap_changed)

        self._update_component_colors()

    def _ensure_component_metadata(self, idx: int, harmonic: int = None):
        """Ensure component metadata structure exists and return component data dict."""
        if self._updating_settings or not self.layer_name:
            return None

        layer = self.viewer.layers[self.layer_name]
        if 'settings' not in layer.metadata:
            layer.metadata['settings'] = {}
        if 'component_analysis' not in layer.metadata['settings']:
            layer.metadata['settings'][
                'component_analysis'
            ] = self._get_default_components_settings()

        settings = layer.metadata['settings']['component_analysis']
        idx_str = str(idx)

        if idx_str not in settings['components']:
            comp = self.components[idx]
            settings['components'][idx_str] = {
                'idx': idx,
                'name': comp.name_edit.text().strip() or None,
                'gs_harmonics': {},
            }

        if harmonic is not None:
            harmonic_key = str(harmonic)
            if (
                harmonic_key
                not in settings['components'][idx_str]['gs_harmonics']
            ):
                settings['components'][idx_str]['gs_harmonics'][
                    harmonic_key
                ] = {}

        return settings['components'][idx_str]

    def _update_component_gs_coords(
        self, idx: int, harmonic: int, g: float, s: float
    ):
        """Update component G/S coordinates for a specific harmonic."""
        comp_data = self._ensure_component_metadata(idx, harmonic)
        if comp_data is None:
            return

        harmonic_key = str(harmonic)
        comp_data['gs_harmonics'][harmonic_key]['g'] = g
        comp_data['gs_harmonics'][harmonic_key]['s'] = s

    def _update_component_lifetime(
        self, idx: int, harmonic: int, lifetime: float
    ):
        """Update component lifetime for a specific harmonic."""
        comp_data = self._ensure_component_metadata(idx, harmonic)
        if comp_data is None:
            return

        harmonic_key = str(harmonic)
        comp_data['gs_harmonics'][harmonic_key]['lifetime'] = lifetime

    def _update_component_name(self, idx: int, name: str):
        """Update component name."""
        comp_data = self._ensure_component_metadata(idx)
        if comp_data is None:
            return

        comp_data['name'] = name if name else None

    def _update_component_colormap(
        self,
        idx: int,
        harmonic: int,
        colormap_name: str,
        colormap_colors: list,
        contrast_limits: tuple,
    ):
        """Update component colormap settings for a specific harmonic."""
        comp_data = self._ensure_component_metadata(idx, harmonic)
        if comp_data is None:
            return

        harmonic_key = str(harmonic)
        comp_data['gs_harmonics'][harmonic_key].update(
            {
                'colormap_name': colormap_name,
                'colormap_colors': colormap_colors,
                'contrast_limits': (
                    list(contrast_limits) if contrast_limits else None
                ),
            }
        )

    def _run_analysis(self):
        """Run the selected analysis and store component locations in metadata."""
        self._analysis_attempted = True
        self._update_all_component_styling()

        if not self._updating_settings and self.layer_name:
            layer = self.viewer.layers[self.layer_name]
            if 'settings' not in layer.metadata:
                layer.metadata['settings'] = {}
            if 'component_analysis' not in layer.metadata['settings']:
                layer.metadata['settings'][
                    'component_analysis'
                ] = self._get_default_components_settings()

            settings = layer.metadata['settings']['component_analysis']

            if 'components' not in settings:
                settings['components'] = {}

            current_harmonic = getattr(self.parent_widget, 'harmonic', 1)
            settings['last_analysis_harmonic'] = current_harmonic

            active_components = [
                c
                for c in self.components
                if c is not None and c.dot is not None
            ]

            for comp in active_components:
                idx = comp.idx
                idx_str = str(idx)
                name = comp.name_edit.text().strip()

                if idx_str not in settings['components']:
                    settings['components'][idx_str] = {
                        'idx': idx,
                        'name': name if name else None,
                        'gs_harmonics': {},
                    }
                else:
                    if name:
                        settings['components'][idx_str]['name'] = name

                comp_data = settings['components'][idx_str]

                if 'gs_harmonics' not in comp_data:
                    comp_data['gs_harmonics'] = {}

                try:
                    x_data, y_data = comp.dot.get_data()
                    g_val = x_data[0]
                    s_val = y_data[0]
                except (ValueError, IndexError):
                    continue

                harmonic_key = str(current_harmonic)
                if harmonic_key not in comp_data['gs_harmonics']:
                    comp_data['gs_harmonics'][harmonic_key] = {}

                comp_data['gs_harmonics'][harmonic_key]['g'] = g_val
                comp_data['gs_harmonics'][harmonic_key]['s'] = s_val

                if comp.lifetime_edit is not None:
                    lifetime_text = comp.lifetime_edit.text().strip()
                    if lifetime_text:
                        try:
                            lifetime_val = float(lifetime_text)
                            comp_data['gs_harmonics'][harmonic_key][
                                'lifetime'
                            ] = lifetime_val
                        except ValueError:
                            comp_data['gs_harmonics'][harmonic_key][
                                'lifetime'
                            ] = None
                    else:
                        comp_data['gs_harmonics'][harmonic_key][
                            'lifetime'
                        ] = None

            settings['analysis_type'] = self.analysis_type

        if self.analysis_type == "Linear Projection":
            self._run_linear_projection()
        else:
            self._run_component_fit()

    def _run_linear_projection(self):
        """Run linear projection for 2-component analysis."""
>>>>>>> 9b4aecc7
        if self.parent_widget._labels_layer_with_phasor_features is None:
            return
        if not all(c.dot is not None for c in self.components[:2]):
            return
<<<<<<< HEAD
        
        for i, comp in enumerate(self.components[:2]):
            comp_key_base = f'component{i + 1}'
            
            name = comp.name_edit.text().strip()
            self._update_components_setting_in_metadata(f'{comp_key_base}.name', name if name else None)
            
            try:
                g_val = float(comp.g_edit.text())
                s_val = float(comp.s_edit.text())
                self._update_components_setting_in_metadata(f'{comp_key_base}.g', g_val)
                self._update_components_setting_in_metadata(f'{comp_key_base}.s', s_val)
            except ValueError:
                pass
            
            lifetime_text = comp.lifetime_edit.text().strip()
            if lifetime_text:
                try:
                    lifetime_val = float(lifetime_text)
                    self._update_components_setting_in_metadata(f'{comp_key_base}.lifetime', lifetime_val)
                except ValueError:
                    pass
            else:
                self._update_components_setting_in_metadata(f'{comp_key_base}.lifetime', None)
        
        self._update_components_setting_in_metadata('analysis_performed', True)
        
=======

>>>>>>> 9b4aecc7
        c1, c2 = self.components[:2]
        component_real = (c1.dot.get_data()[0][0], c2.dot.get_data()[0][0])
        component_imag = (c1.dot.get_data()[1][0], c2.dot.get_data()[1][0])

        phasor_data = (
            self.parent_widget._labels_layer_with_phasor_features.features
        )
        harmonic_mask = phasor_data['harmonic'] == self.parent_widget.harmonic
        real = phasor_data.loc[harmonic_mask, 'G']
        imag = phasor_data.loc[harmonic_mask, 'S']

        fractions = phasor_component_fraction(
            np.array(real), np.array(imag), component_real, component_imag
        )
        fractions = fractions.reshape(
            self.parent_widget._labels_layer_with_phasor_features.data.shape
        )

        comp1_name = c1.name_edit.text().strip() or "Component 1"
        comp1_fractions_layer_name = (
            f"{comp1_name} fractions: {self.layer_name}"
        )
        comp2_name = c2.name_edit.text().strip() or "Component 2"
<<<<<<< HEAD
        comp2_fractions_layer_name = f"{comp2_name} fractions: {self.parent_widget.image_layer_with_phasor_features_combobox.currentText()}"

        default_colormap = 'PiYG'
        default_contrast_limits = (0, 1)
        
        if hasattr(self, '_saved_colormap_name') and not self._updating_settings:
            if self._saved_colormap_colors is not None:
                from napari.utils.colormaps import Colormap
                if isinstance(self._saved_colormap_colors, list):
                    saved_colors = np.array(self._saved_colormap_colors)
                else:
                    saved_colors = self._saved_colormap_colors
                default_colormap = Colormap(colors=saved_colors, name="saved_custom")
            else:
                default_colormap = self._saved_colormap_name
            
            if isinstance(self._saved_contrast_limits, list):
                default_contrast_limits = tuple(self._saved_contrast_limits)
            else:
                default_contrast_limits = self._saved_contrast_limits

        comp1_selected_fractions_layer = Image(
            fractions,
            name=comp1_fractions_layer_name,
            scale=self.parent_widget._labels_layer_with_phasor_features.scale,
            colormap=default_colormap,
            contrast_limits=default_contrast_limits,
        )
        
        if isinstance(default_colormap, str):
            comp2_colormap = default_colormap + '_r' if not default_colormap.endswith('_r') else default_colormap[:-2]
        else:
            inverted_colors = default_colormap.colors[::-1]
            from napari.utils.colormaps import Colormap
            comp2_colormap = Colormap(colors=inverted_colors, name="saved_custom_inverted")
        
        comp2_selected_fractions_layer = Image(
            1.0 - fractions,
            name=comp2_fractions_layer_name,
            scale=self.parent_widget._labels_layer_with_phasor_features.scale,
            colormap=comp2_colormap,
            contrast_limits=default_contrast_limits,
=======
        comp2_fractions_layer_name = (
            f"{comp2_name} fractions: {self.layer_name}"
        )

        layer = self.viewer.layers[self.layer_name]
        settings = layer.metadata.get('settings', {}).get(
            'component_analysis', {}
>>>>>>> 9b4aecc7
        )
        current_harmonic = getattr(self.parent_widget, 'harmonic', 1)
        harmonic_key = str(current_harmonic)

        comp1_colormap = 'PiYG'
        contrast_limits = (0, 1)

        if '0' in settings.get('components', {}):
            comp_data = settings['components']['0']
            if harmonic_key in comp_data.get('gs_harmonics', {}):
                harmonic_data = comp_data['gs_harmonics'][harmonic_key]

                if harmonic_data.get('colormap_colors') is not None:
                    colors = harmonic_data['colormap_colors']
                    if isinstance(colors, list):
                        colors = np.array(colors)

                    stored_colormap_name = harmonic_data.get(
                        'colormap_name', 'custom'
                    )
                    comp1_colormap = Colormap(
                        colors=colors,
                        name=(
                            stored_colormap_name
                            if stored_colormap_name
                            else 'custom'
                        ),
                    )

                elif harmonic_data.get('colormap_name'):
                    comp1_colormap = harmonic_data['colormap_name']

                if harmonic_data.get('contrast_limits'):
                    contrast_limits = tuple(harmonic_data['contrast_limits'])

        if comp1_fractions_layer_name in self.viewer.layers:
            self.viewer.layers.remove(
                self.viewer.layers[comp1_fractions_layer_name]
            )
        if comp2_fractions_layer_name in self.viewer.layers:
            self.viewer.layers.remove(
                self.viewer.layers[comp2_fractions_layer_name]
            )

        comp1_selected_fractions_layer = Image(
            fractions,
            name=comp1_fractions_layer_name,
            scale=self.parent_widget._labels_layer_with_phasor_features.scale,
            colormap=comp1_colormap,
            contrast_limits=contrast_limits,
        )

        self.comp1_fractions_layer = self.viewer.add_layer(
            comp1_selected_fractions_layer
        )

        comp2_colormap = self._get_inverted_colormap(
            self.comp1_fractions_layer.colormap
        )

        comp2_selected_fractions_layer = Image(
            1.0 - fractions,
            name=comp2_fractions_layer_name,
            scale=self.parent_widget._labels_layer_with_phasor_features.scale,
            colormap=comp2_colormap,
            contrast_limits=contrast_limits,
        )

        self.comp2_fractions_layer = self.viewer.add_layer(
            comp2_selected_fractions_layer
        )

        self.fractions_colormap = self.comp1_fractions_layer.colormap.colors
        self.colormap_contrast_limits = (
            self.comp1_fractions_layer.contrast_limits
        )

<<<<<<< HEAD
        if not hasattr(self, '_saved_colormap_name') or self._updating_settings:
            self._update_components_setting_in_metadata('colormap_settings.colormap_name', 'PiYG')
            self._update_components_setting_in_metadata('colormap_settings.colormap_colors', None)
            self._update_components_setting_in_metadata('colormap_settings.contrast_limits', [0, 1])
            self._update_components_setting_in_metadata('colormap_settings.colormap_changed', False)
=======
        if not self._updating_settings and self.layer_name:
            colormap_name = getattr(
                self.comp1_fractions_layer.colormap, 'name', 'custom'
            )
            is_standard = self._is_standard_colormap(colormap_name)

            if colormap_name.startswith('inverted_'):
                is_standard = False

            if '0' in settings['components']:
                comp_data = settings['components']['0']
                if harmonic_key not in comp_data['gs_harmonics']:
                    comp_data['gs_harmonics'][harmonic_key] = {}

                if is_standard:
                    comp_data['gs_harmonics'][harmonic_key][
                        'colormap_name'
                    ] = colormap_name
                    comp_data['gs_harmonics'][harmonic_key][
                        'colormap_colors'
                    ] = None
                else:
                    colormap_colors = (
                        self.comp1_fractions_layer.colormap.colors
                    )
                    if colormap_colors is not None:
                        if hasattr(colormap_colors, 'tolist'):
                            colormap_colors = colormap_colors.tolist()
                        elif isinstance(colormap_colors, np.ndarray):
                            colormap_colors = colormap_colors.tolist()
                    comp_data['gs_harmonics'][harmonic_key][
                        'colormap_name'
                    ] = colormap_name
                    comp_data['gs_harmonics'][harmonic_key][
                        'colormap_colors'
                    ] = colormap_colors

                comp_data['gs_harmonics'][harmonic_key]['contrast_limits'] = (
                    list(self.comp1_fractions_layer.contrast_limits)
                )
>>>>>>> 9b4aecc7

        self.comp1_fractions_layer.events.colormap.connect(
            self._on_colormap_changed
        )
        self.comp1_fractions_layer.events.colormap.connect(
            self._sync_colormaps
        )
        self.comp2_fractions_layer.events.colormap.connect(
            self._sync_colormaps
        )
        self.comp1_fractions_layer.events.contrast_limits.connect(
            self._on_contrast_limits_changed
        )

        link_layers(
            [self.comp1_fractions_layer, self.comp2_fractions_layer],
            ('contrast_limits', 'gamma'),
        )
<<<<<<< HEAD
        
        self.draw_line_between_components()
=======

        self._update_component_colors()
        self.draw_line_between_components()

    def _run_component_fit(self):
        """Run multi-component analysis using phasor_component_fit."""
        if self.parent_widget._labels_layer_with_phasor_features is None:
            return

        active_components = [
            c for c in self.components if c is not None and c.dot is not None
        ]
        if len(active_components) < 2:
            return

        num_components = len(active_components)
        current_harmonic = getattr(self.parent_widget, 'harmonic', 1)

        required_harmonics = self._get_required_harmonics(num_components)

        if required_harmonics > 1:
            available_harmonics = self._get_available_harmonics()
            if len(available_harmonics) < required_harmonics:
                show_warning(
                    f"{num_components}-component analysis requires at least "
                    f"{required_harmonics} harmonics in the data"
                )
                return

            harmonics_with_components = self._get_harmonics_with_components()
            if len(harmonics_with_components) < required_harmonics:

                next_harmonic = self._get_next_harmonic(
                    current_harmonic, available_harmonics
                )
                if next_harmonic is not None:
                    self.parent_widget.harmonic = next_harmonic

                    if hasattr(self.parent_widget, 'harmonic_spinbox'):
                        self.parent_widget.harmonic_spinbox.setValue(
                            next_harmonic
                        )
                    show_info(
                        f"For {num_components}-component analysis, please "
                        "select component locations in harmonic "
                        f"{next_harmonic} as well"
                    )
                    return
                else:
                    show_info(
                        f"{num_components}-component analysis requires"
                        " component locations in at least "
                        f"{required_harmonics} harmonics"
                    )
                    return

            if len(harmonics_with_components) > required_harmonics:
                harmonics_with_components = harmonics_with_components[
                    :required_harmonics
                ]

        if required_harmonics == 1:
            component_g, component_s, component_names = (
                self._get_component_coords_for_harmonic(current_harmonic)
            )
            if not component_g:
                show_warning(
                    f"No components found for harmonic {current_harmonic}"
                )
                return

            phasor_data = (
                self.parent_widget._labels_layer_with_phasor_features.features
            )
            harmonic_mask = phasor_data['harmonic'] == current_harmonic

            mean = self.viewer.layers[self.layer_name].metadata[
                'original_mean'
            ]

            real = np.reshape(
                phasor_data.loc[harmonic_mask, "G"].values,
                mean.shape,
            )
            imag = np.reshape(
                phasor_data.loc[harmonic_mask, "S"].values,
                mean.shape,
            )

        else:
            harmonics_with_components = sorted(
                self._get_harmonics_with_components()
            )

            if len(harmonics_with_components) > required_harmonics:
                harmonics_with_components = harmonics_with_components[
                    :required_harmonics
                ]

            component_counts = []
            for harmonic in harmonics_with_components:
                g_coords, s_coords, names = (
                    self._get_component_coords_for_harmonic(harmonic)
                )
                component_counts.append(len(g_coords))

            if not all(count == num_components for count in component_counts):
                show_error(
                    f"All harmonics must have exactly {num_components} "
                    f"component locations. Found: {component_counts} "
                    f"components in harmonics {harmonics_with_components}."
                )
                return

            component_g = []
            component_s = []
            component_names = []

            for harmonic in harmonics_with_components:
                g_coords, s_coords, names = (
                    self._get_component_coords_for_harmonic(harmonic)
                )
                component_g.append(g_coords)
                component_s.append(s_coords)
                if not component_names:
                    component_names = [
                        name.split('_H')[0] if '_H' in name else name
                        for name in names
                    ]

            phasor_data = (
                self.parent_widget._labels_layer_with_phasor_features.features
            )

            mean = self.viewer.layers[self.layer_name].metadata[
                'original_mean'
            ]

            real_list = []
            imag_list = []

            for harmonic in harmonics_with_components:
                harmonic_mask = phasor_data['harmonic'] == harmonic
                real_h = np.reshape(
                    phasor_data.loc[harmonic_mask, "G"].values,
                    mean.shape,
                )
                imag_h = np.reshape(
                    phasor_data.loc[harmonic_mask, "S"].values,
                    mean.shape,
                )
                real_list.append(real_h)
                imag_list.append(imag_h)

            real = np.stack(real_list, axis=0)
            imag = np.stack(imag_list, axis=0)

        try:
            fractions = phasor_component_fit(
                mean, real, imag, component_g, component_s
            )

            layer = self.viewer.layers[self.layer_name]
            settings = layer.metadata['settings']['component_analysis']
            harmonic_key = str(current_harmonic)

            for fraction_layer in self.fraction_layers:
                try:
                    self.viewer.layers.remove(fraction_layer)
                except ValueError:
                    pass
            self.fraction_layers.clear()

            for i, (fraction, name) in enumerate(
                zip(fractions, component_names)
            ):
                fraction_reshaped = fraction.reshape(
                    self.parent_widget._labels_layer_with_phasor_features.data.shape
                )

                layer_name = f"{name} fraction: {self.layer_name}"

                colormap = None
                contrast_limits = (0, 1)
                idx_str = str(i)

                if (
                    not self._updating_settings
                    and idx_str in settings.get('components', {})
                    and harmonic_key
                    in settings['components'][idx_str].get('gs_harmonics', {})
                ):

                    harmonic_data = settings['components'][idx_str][
                        'gs_harmonics'
                    ][harmonic_key]

                    if harmonic_data.get('colormap_name'):
                        colormap = harmonic_data['colormap_name']
                    elif harmonic_data.get('colormap_colors'):
                        from napari.utils.colormaps import Colormap

                        colors = harmonic_data['colormap_colors']
                        if isinstance(colors, list):
                            colors = np.array(colors)
                        colormap = Colormap(colors=colors, name="saved_custom")

                    if harmonic_data.get('contrast_limits'):
                        contrast_limits = tuple(
                            harmonic_data['contrast_limits']
                        )

                if colormap is None and layer_name in self.viewer.layers:
                    existing_layer = self.viewer.layers[layer_name]
                    colormap = existing_layer.colormap
                    contrast_limits = existing_layer.contrast_limits

                if colormap is None:
                    if i < len(self.component_colormap_names):
                        colormap = self.component_colormap_names[i]
                    else:
                        colormap = 'viridis'

                new_layer = self.viewer.add_image(
                    fraction_reshaped,
                    name=layer_name,
                    scale=self.parent_widget._labels_layer_with_phasor_features.scale,
                    colormap=colormap,
                )

                new_layer.contrast_limits = contrast_limits

                self.fraction_layers.append(new_layer)
                new_layer.events.colormap.connect(self._on_colormap_changed)

                if not self._updating_settings:
                    if idx_str in settings['components']:
                        comp_data = settings['components'][idx_str]
                        if harmonic_key not in comp_data['gs_harmonics']:
                            comp_data['gs_harmonics'][harmonic_key] = {}

                        colormap_name = getattr(
                            new_layer.colormap, 'name', 'custom'
                        )
                        is_standard_colormap = False
                        try:
                            import matplotlib.pyplot as plt

                            plt.get_cmap(colormap_name)
                            is_standard_colormap = True
                        except Exception:
                            try:
                                import vispy.color

                                vispy.color.get_colormap(colormap_name)
                                is_standard_colormap = True
                            except Exception:
                                is_standard_colormap = False

                        if is_standard_colormap:
                            comp_data['gs_harmonics'][harmonic_key][
                                'colormap_name'
                            ] = colormap_name
                            comp_data['gs_harmonics'][harmonic_key][
                                'colormap_colors'
                            ] = None
                        else:
                            colormap_colors = new_layer.colormap.colors
                            if colormap_colors is not None:
                                if hasattr(colormap_colors, 'tolist'):
                                    colormap_colors = colormap_colors.tolist()
                                elif isinstance(colormap_colors, np.ndarray):
                                    colormap_colors = colormap_colors.tolist()
                            comp_data['gs_harmonics'][harmonic_key][
                                'colormap_name'
                            ] = None
                            comp_data['gs_harmonics'][harmonic_key][
                                'colormap_colors'
                            ] = colormap_colors

                        comp_data['gs_harmonics'][harmonic_key][
                            'contrast_limits'
                        ] = list(new_layer.contrast_limits)

            self._update_component_colors()

        except Exception as e:
            show_error(f"Analysis failed: {str(e)}")
>>>>>>> 9b4aecc7
<|MERGE_RESOLUTION|>--- conflicted
+++ resolved
@@ -116,12 +116,9 @@
         # Flag to prevent clearing lifetime when updating from lifetime
         self._updating_from_lifetime = False
         self._updating_settings = False  # Flag to prevent recursive updates
-<<<<<<< HEAD
-=======
 
         # Flag to track if analysis was attempted
         self._analysis_attempted = False
->>>>>>> 9b4aecc7
 
         # Dialog / event flags
         self.plot_dialog = None
@@ -133,10 +130,6 @@
         self.dragging_label_idx = None
 
         self.setup_ui()
-<<<<<<< HEAD
-
-=======
->>>>>>> 9b4aecc7
         self._update_lifetime_inputs_visibility()
         self._update_analysis_options()
         self.parent_widget.harmonic_spinbox.valueChanged.connect(
@@ -862,195 +855,6 @@
         if self.parent_widget is not None:
             self.parent_widget.canvas_widget.canvas.draw_idle()
 
-    def _get_default_components_settings(self):
-        """Get default settings dictionary for components parameters."""
-        return {
-            'component1': {
-                'name': None,
-                'lifetime': None,
-                'g': None,
-                's': None
-            },
-            'component2': {
-                'name': None,
-                'lifetime': None,
-                'g': None,
-                's': None
-            },
-            'analysis_performed': False,
-            'colormap_settings': {
-                'colormap_name': 'PiYG',
-                'colormap_colors': None,
-                'contrast_limits': (0, 1),
-                'colormap_changed': False
-            },
-            'two_component_line_settings': {
-                'show_colormap_line': True,
-                'show_component_dots': True,
-                'line_offset': 0.0,
-                'line_width': 3.0,
-                'line_alpha': 1.0
-            },
-            'two_components_label_settings': {
-                'fontsize': 10,
-                'bold': False,
-                'italic': False,
-                'color': 'black'
-            }
-        }
-
-    def _initialize_components_settings_in_metadata(self, layer):
-        """Initialize components settings in layer metadata if not present."""
-        if 'settings' not in layer.metadata:
-            layer.metadata['settings'] = {}
-        if 'components' not in layer.metadata['settings']:
-            layer.metadata['settings']['components'] = {}
-        
-        default_settings = self._get_default_components_settings()
-        for key, default_value in default_settings.items():
-            if key not in layer.metadata['settings']['components']:
-                layer.metadata['settings']['components'][key] = default_value
-
-    def _update_components_setting_in_metadata(self, key_path, value):
-        """Update a specific components setting in the current layer's metadata."""
-        if self._updating_settings:
-            return
-            
-        layer_name = self.parent_widget.image_layer_with_phasor_features_combobox.currentText()
-        if layer_name:
-            layer = self.viewer.layers[layer_name]
-            if 'settings' not in layer.metadata:
-                layer.metadata['settings'] = {}
-            if 'components' not in layer.metadata['settings']:
-                layer.metadata['settings']['components'] = {}
-            
-            keys = key_path.split('.')
-            current_dict = layer.metadata['settings']['components']
-            
-            for key in keys[:-1]:
-                if key not in current_dict:
-                    current_dict[key] = {}
-                current_dict = current_dict[key]
-            
-            current_dict[keys[-1]] = value
-
-    def _restore_components_settings_from_metadata(self):
-        """Restore all components settings from the current layer's metadata."""
-        layer_name = self.parent_widget.image_layer_with_phasor_features_combobox.currentText()
-        if not layer_name:
-            return
-            
-        layer = self.viewer.layers[layer_name]
-        if 'settings' not in layer.metadata or 'components' not in layer.metadata['settings']:
-            self._initialize_components_settings_in_metadata(layer)
-            return
-            
-        self._updating_settings = True
-        try:
-            settings = layer.metadata['settings']['components']
-            
-            # Clear all fields first
-            self.comp1_name_edit.clear()
-            self.comp2_name_edit.clear()
-            self.first_lifetime_edit.clear()
-            self.second_lifetime_edit.clear()
-            self.first_edit1.clear()
-            self.first_edit2.clear()
-            self.second_edit1.clear()
-            self.second_edit2.clear()
-            
-            # Restore component 1 settings
-            if 'component1' in settings:
-                comp1_settings = settings['component1']
-                if comp1_settings.get('name') is not None:
-                    self.comp1_name_edit.setText(comp1_settings['name'])
-                if comp1_settings.get('lifetime') is not None:
-                    self.first_lifetime_edit.setText(str(comp1_settings['lifetime']))
-                if comp1_settings.get('g') is not None:
-                    self.first_edit1.setText(str(comp1_settings['g']))
-                if comp1_settings.get('s') is not None:
-                    self.first_edit2.setText(str(comp1_settings['s']))
-            
-            # Restore component 2 settings
-            if 'component2' in settings:
-                comp2_settings = settings['component2']
-                if comp2_settings.get('name') is not None:
-                    self.comp2_name_edit.setText(comp2_settings['name'])
-                if comp2_settings.get('lifetime') is not None:
-                    self.second_lifetime_edit.setText(str(comp2_settings['lifetime']))
-                if comp2_settings.get('g') is not None:
-                    self.second_edit1.setText(str(comp2_settings['g']))
-                if comp2_settings.get('s') is not None:
-                    self.second_edit2.setText(str(comp2_settings['s']))
-            
-            # Restore colormap settings
-            if 'colormap_settings' in settings:
-                colormap_settings = settings['colormap_settings']
-                # Store for later use when fraction layers are created/reconnected
-                self._saved_colormap_name = colormap_settings.get('colormap_name', 'PiYG')
-                self._saved_colormap_colors = colormap_settings.get('colormap_colors', None)
-                self._saved_contrast_limits = colormap_settings.get('contrast_limits', (0, 1))
-                self._colormap_was_changed = colormap_settings.get('colormap_changed', False)
-            
-            # Restore line settings
-            if 'two_component_line_settings' in settings:
-                line_settings = settings['two_component_line_settings']
-                self.show_colormap_line = line_settings.get('show_colormap_line', True)
-                self.show_component_dots = line_settings.get('show_component_dots', True)
-                self.line_offset = line_settings.get('line_offset', 0.0)
-                self.line_width = line_settings.get('line_width', 3.0)
-                self.line_alpha = line_settings.get('line_alpha', 1.0)
-            
-            # Restore label settings
-            if 'two_components_label_settings' in settings:
-                label_settings = settings['two_components_label_settings']
-                self.label_fontsize = label_settings.get('fontsize', 10)
-                self.label_bold = label_settings.get('bold', False)
-                self.label_italic = label_settings.get('italic', False)
-                self.label_color = label_settings.get('color', 'black')
-                        
-        finally:
-            self._updating_settings = False
-
-    def _recreate_components_from_metadata(self):
-        """Recreate component artists from metadata if coordinates are valid."""
-        try:
-            g1 = float(self.first_edit1.text()) if self.first_edit1.text().strip() else None
-            s1 = float(self.first_edit2.text()) if self.first_edit2.text().strip() else None
-            g2 = float(self.second_edit1.text()) if self.second_edit1.text().strip() else None
-            s2 = float(self.second_edit2.text()) if self.second_edit2.text().strip() else None
-            
-            if g1 is not None and s1 is not None:
-                self._create_component_at_coordinates(0, g1, s1)
-            
-            if g2 is not None and s2 is not None:
-                self._create_component_at_coordinates(1, g2, s2)
-            
-            layer_name = self.parent_widget.image_layer_with_phasor_features_combobox.currentText()
-            if layer_name:
-                layer = self.viewer.layers[layer_name]
-                if ('settings' in layer.metadata and 
-                    'components' in layer.metadata['settings'] and
-                    layer.metadata['settings']['components'].get('analysis_performed', False)):
-                    
-                    if (g1 is not None and s1 is not None and 
-                        g2 is not None and s2 is not None):
-                        self._updating_settings = True
-                        try:
-                            self.on_calculate_button_clicked()
-                            if hasattr(self, '_saved_colormap_name'):
-                                self._apply_saved_colormap_settings()
-                        finally:
-                            self._updating_settings = False
-                else:
-                    if (g1 is not None and s1 is not None and 
-                        g2 is not None and s2 is not None):
-                        self.draw_line_between_components()
-                    
-        except ValueError:
-            pass
-
-
     def _open_plot_settings_dialog(self):
         """Open dialog to edit plot settings."""
         if self.plot_dialog is not None and self.plot_dialog.isVisible():
@@ -1149,20 +953,11 @@
 
         self.plot_dialog.show()
 
-<<<<<<< HEAD
-    def _open_label_style_dialog(self):
-        """Open dialog to edit label style settings."""
-        if self.style_dialog is not None and self.style_dialog.isVisible():
-            self.style_dialog.raise_()
-            self.style_dialog.activateWindow()
-            return
-=======
     def _on_color_button_clicked(self):
         """Handle color button click to open color dialog."""
         color = QColorDialog.getColor()
         if color.isValid():
             self.default_component_color = color.name()
->>>>>>> 9b4aecc7
 
             self.color_button.setStyleSheet(
                 f"background-color: {self.default_component_color}; border: 1px solid black;"
@@ -1504,11 +1299,7 @@
                     pass
 
     def get_all_artists(self):
-<<<<<<< HEAD
-        """Get all matplotlib artists created by this widget."""
-=======
         """Get all matplotlib artists."""
->>>>>>> 9b4aecc7
         artists = []
         for comp in self.components:
             if comp is not None:
@@ -1536,20 +1327,6 @@
             self.component_polygon.set_visible(visible)
 
     def _toggle_plot_section(self, checked):
-<<<<<<< HEAD
-        """Show/hide plot settings section."""
-        self.plot_section.setVisible(checked)
-
-    def _on_plot_setting_changed(self):
-        # Update settings in metadata
-        if hasattr(self, 'colormap_line_checkbox'):
-            self.show_colormap_line = self.colormap_line_checkbox.isChecked()
-            self._update_components_setting_in_metadata('two_component_line_settings.show_colormap_line', self.show_colormap_line)
-        
-        if hasattr(self, 'show_dots_checkbox'):
-            self.show_component_dots = self.show_dots_checkbox.isChecked()
-            self._update_components_setting_in_metadata('two_component_line_settings.show_component_dots', self.show_component_dots)
-=======
         """Toggle visibility of the plot section."""
         self.plot_section.setVisible(checked)
 
@@ -1572,7 +1349,6 @@
         active_components = [
             c for c in self.components if c is not None and c.dot is not None
         ]
->>>>>>> 9b4aecc7
 
         if (
             len(active_components) == 2
@@ -1600,19 +1376,12 @@
             self.parent_widget.canvas_widget.canvas.draw_idle()
 
     def _on_line_offset_changed(self, value):
-<<<<<<< HEAD
-        """Handle changes to the line offset slider."""
-        self.line_offset = value / 1000.0
-        self._update_components_setting_in_metadata('two_component_line_settings.line_offset', self.line_offset)
-        
-=======
         """Handle changes to line offset from slider."""
         self.line_offset = value / 1000.0
         self._update_components_setting_in_metadata(
             'two_component_line_settings.line_offset', self.line_offset
         )
 
->>>>>>> 9b4aecc7
         if hasattr(self, 'line_offset_value_label'):
             self.line_offset_value_label.setText(f"{self.line_offset:.3f}")
         self.draw_line_between_components()
@@ -1620,17 +1389,11 @@
             self.parent_widget.canvas_widget.canvas.draw_idle()
 
     def _on_line_width_changed(self, value):
-<<<<<<< HEAD
-        """Handle changes to the line width spin box."""
-        self.line_width = float(value)
-        self._update_components_setting_in_metadata('two_component_line_settings.line_width', self.line_width)
-=======
         """Handle changes to line width from spinbox."""
         self.line_width = float(value)
         self._update_components_setting_in_metadata(
             'two_component_line_settings.line_width', self.line_width
         )
->>>>>>> 9b4aecc7
 
         if isinstance(self.component_line, LineCollection):
             try:
@@ -1646,19 +1409,12 @@
                 self.parent_widget.canvas_widget.canvas.draw_idle()
 
     def _on_line_alpha_changed(self, value):
-<<<<<<< HEAD
-        """Handle changes to the line alpha slider."""
-        self.line_alpha = value / 100.0
-        self._update_components_setting_in_metadata('two_component_line_settings.line_alpha', self.line_alpha)
-        
-=======
         """Handle changes to line alpha from slider."""
         self.line_alpha = value / 100.0
         self._update_components_setting_in_metadata(
             'two_component_line_settings.line_alpha', self.line_alpha
         )
 
->>>>>>> 9b4aecc7
         if hasattr(self, 'line_alpha_value_label'):
             self.line_alpha_value_label.setText(f"{self.line_alpha:.2f}")
 
@@ -1675,17 +1431,6 @@
             self.parent_widget.canvas_widget.canvas.draw_idle()
 
     def _toggle_style_section(self, checked):
-<<<<<<< HEAD
-        """Show/hide label style settings section."""
-        self.style_section.setVisible(checked)
-
-    def _pick_label_color(self):
-        """Open color picker dialog to select label color."""
-        color = QColorDialog.getColor()
-        if color.isValid():
-            self.label_color = color.name()
-            self._update_components_setting_in_metadata('two_components_label_settings.color', self.label_color)
-=======
         """Toggle visibility of the style section."""
         self.style_section.setVisible(checked)
 
@@ -1697,29 +1442,13 @@
             self._update_components_setting_in_metadata(
                 'two_components_label_settings.color', self.label_color
             )
->>>>>>> 9b4aecc7
             self._apply_styles_to_labels()
 
     def _on_label_style_changed(self):
         """Handle changes to label style settings."""
-<<<<<<< HEAD
-        if hasattr(self, 'fontsize_spin'):
-            self.label_fontsize = self.fontsize_spin.value()
-            self._update_components_setting_in_metadata('two_components_label_settings.fontsize', self.label_fontsize)
-        
-        if hasattr(self, 'bold_checkbox'):
-            self.label_bold = self.bold_checkbox.isChecked()
-            self._update_components_setting_in_metadata('two_components_label_settings.bold', self.label_bold)
-        
-        if hasattr(self, 'italic_checkbox'):
-            self.label_italic = self.italic_checkbox.isChecked()
-            self._update_components_setting_in_metadata('two_components_label_settings.italic', self.label_italic)
-        
-=======
         self.label_fontsize = self.fontsize_spin.value()
         self.label_bold = self.bold_checkbox.isChecked()
         self.label_italic = self.italic_checkbox.isChecked()
->>>>>>> 9b4aecc7
         self._apply_styles_to_labels()
 
     def _apply_styles_to_labels(self):
@@ -1855,21 +1584,10 @@
         return re, im
 
     def _update_component_from_lifetime(self, idx: int):
-<<<<<<< HEAD
-        """Update component (G,S) from lifetime input."""
-        comp = self.components[idx]
-        txt = comp.lifetime_edit.text().strip()
-        
-        if not self._updating_settings:
-            comp_key = f'component{idx + 1}.lifetime'
-            self._update_components_setting_in_metadata(comp_key, float(txt) if txt else None)
-        
-=======
         """Update component G/S coordinates based on lifetime input for all available harmonics."""
         comp = self.components[idx]
         txt = comp.lifetime_edit.text().strip()
 
->>>>>>> 9b4aecc7
         if not txt:
             return
 
@@ -1906,11 +1624,7 @@
         self._updating_from_lifetime = False
 
     def _on_component_coords_changed(self, idx: int):
-<<<<<<< HEAD
-        """Handle changes to component (G,S) coordinates."""
-=======
         """Handle changes to component G/S coordinates from text inputs."""
->>>>>>> 9b4aecc7
         comp = self.components[idx]
         try:
             x = float(comp.g_edit.text())
@@ -1918,26 +1632,12 @@
         except ValueError:
             return
 
-<<<<<<< HEAD
-        if not self._updating_settings:
-            comp_key_g = f'component{idx + 1}.g'
-            comp_key_s = f'component{idx + 1}.s'
-            self._update_components_setting_in_metadata(comp_key_g, x)
-            self._update_components_setting_in_metadata(comp_key_s, y)
-
-        if comp.lifetime_edit is not None and not self._updating_from_lifetime:
-            comp.lifetime_edit.clear()
-            if not self._updating_settings:
-                comp_key_lifetime = f'component{idx + 1}.lifetime'
-                self._update_components_setting_in_metadata(comp_key_lifetime, None)
-=======
         current_harmonic = getattr(self.parent_widget, 'harmonic', 1)
         self._update_component_gs_coords(idx, current_harmonic, x, y)
 
         if comp.lifetime_edit is not None and not self._updating_from_lifetime:
             comp.lifetime_edit.clear()
             self._update_component_lifetime(idx, current_harmonic, None)
->>>>>>> 9b4aecc7
 
         if comp.dot is not None:
             comp.dot.set_data([x], [y])
@@ -1950,33 +1650,39 @@
 
     def _on_component_name_changed(self, idx: int):
         """Handle changes to component name."""
-<<<<<<< HEAD
         comp = self.components[idx]
         name = comp.name_edit.text().strip()
-        
+
         old_name = None
-        if not self._updating_settings:
-            layer_name = self.parent_widget.image_layer_with_phasor_features_combobox.currentText()
-            if layer_name:
-                layer = self.viewer.layers[layer_name]
-                if ('settings' in layer.metadata and 
-                    'components' in layer.metadata['settings']):
-                    old_name = layer.metadata['settings']['components'].get(f'component{idx + 1}', {}).get('name')
-            
+        if not self._updating_settings and self.layer_name:
+            layer = self.viewer.layers[self.layer_name]
+            if (
+                'settings' in layer.metadata
+                and 'component_analysis' in layer.metadata['settings']
+            ):
+
+                idx_str = str(idx)
+                if idx_str in layer.metadata['settings'][
+                    'component_analysis'
+                ].get('components', {}):
+                    old_name = layer.metadata['settings'][
+                        'component_analysis'
+                    ]['components'][idx_str].get('name')
+
             if old_name != name:
                 self._update_fraction_layer_names(idx, old_name, name)
-            
-            comp_key = f'component{idx + 1}.name'
-            self._update_components_setting_in_metadata(comp_key, name if name else None)
-        
+
+            self._update_component_name(idx, name)
+
         if comp.dot is None:
             return
-        
+
         prev_pos = None
         if comp.text is not None:
             prev_pos = comp.text.get_position()
             comp.text.remove()
             comp.text = None
+
         if name:
             dx, dy = comp.dot.get_data()
             if prev_pos is None:
@@ -1996,111 +1702,6 @@
                 color=self.label_color,
                 picker=True,
             )
-        
-        self.parent_widget.canvas_widget.canvas.draw_idle()
-
-    def _update_fraction_layer_names(self, idx: int, old_name: str, new_name: str):
-        """Update the names of the fraction layers when component names change."""
-        layer_name = self.parent_widget.image_layer_with_phasor_features_combobox.currentText()
-        if not layer_name:
-            return
-        
-        old_display_name = old_name if old_name else f"Component {idx + 1}"
-        new_display_name = new_name if new_name else f"Component {idx + 1}"
-        
-        old_layer_name = f"{old_display_name} fractions: {layer_name}"
-        new_layer_name = f"{new_display_name} fractions: {layer_name}"
-        
-        if old_layer_name in self.viewer.layers and old_layer_name != new_layer_name:
-            layer_obj = self.viewer.layers[old_layer_name]
-            layer_obj.name = new_layer_name
-            
-            if idx == 0:
-                self.comp1_fractions_layer = layer_obj
-            elif idx == 1:
-                self.comp2_fractions_layer = layer_obj
-        
-        elif new_layer_name not in self.viewer.layers:
-            possible_old_names = [
-                f"Component {idx + 1} fractions: {layer_name}",
-                f"{old_display_name} fractions: {layer_name}" if old_name else None
-            ]
-            
-            for possible_old_name in possible_old_names:
-                if possible_old_name and possible_old_name in self.viewer.layers:
-                    layer_obj = self.viewer.layers[possible_old_name]
-                    layer_obj.name = new_layer_name
-                    
-                    if idx == 0:
-                        self.comp1_fractions_layer = layer_obj
-                    elif idx == 1:
-                        self.comp2_fractions_layer = layer_obj
-                    break
-
-    def _create_component_at_coordinates(self, idx: int, x: float, y: float):
-        """Create component dot and label at specified (G,S) coordinates."""
-        if self.parent_widget is None:
-            return
-=======
->>>>>>> 9b4aecc7
-        comp = self.components[idx]
-        name = comp.name_edit.text().strip()
-
-        old_name = None
-        if not self._updating_settings and self.layer_name:
-            layer = self.viewer.layers[self.layer_name]
-            if (
-                'settings' in layer.metadata
-                and 'component_analysis' in layer.metadata['settings']
-            ):
-
-                idx_str = str(idx)
-                if idx_str in layer.metadata['settings'][
-                    'component_analysis'
-                ].get('components', {}):
-                    old_name = layer.metadata['settings'][
-                        'component_analysis'
-                    ]['components'][idx_str].get('name')
-
-            if old_name != name:
-                self._update_fraction_layer_names(idx, old_name, name)
-
-            self._update_component_name(idx, name)
-
-<<<<<<< HEAD
-
-    def _select_component(self, idx: int):
-        """"Enable selection of component by clicking on the plot."""
-        if self.parent_widget is None:
-=======
-        if comp.dot is None:
-            return
-
-        prev_pos = None
-        if comp.text is not None:
-            prev_pos = comp.text.get_position()
-            comp.text.remove()
-            comp.text = None
-
-        if name:
-            dx, dy = comp.dot.get_data()
-            if prev_pos is None:
-                ox, oy = comp.text_offset
-                base_x, base_y = dx[0] + ox, dy[0] + oy
-            else:
-                base_x, base_y = prev_pos
-                comp.text_offset = (base_x - dx[0], base_y - dy[0])
-            ax = self.parent_widget.canvas_widget.figure.gca()
-            comp.text = ax.text(
-                base_x,
-                base_y,
-                name,
-                fontsize=self.label_fontsize,
-                fontweight='bold' if self.label_bold else 'normal',
-                fontstyle='italic' if self.label_italic else 'normal',
-                color=self.label_color,
-                picker=True,
-            )
 
         self.parent_widget.canvas_widget.canvas.draw_idle()
 
@@ -2109,7 +1710,6 @@
     ):
         """Update the names of the fraction layers when component names change."""
         if not self.layer_name:
->>>>>>> 9b4aecc7
             return
 
         old_display_name = old_name if old_name else f"Component {idx + 1}"
@@ -2445,15 +2045,10 @@
 
                 return [component1_color, component2_color]
             else:
-<<<<<<< HEAD
-                component1_color = self.fractions_colormap[-1]
-                component2_color = self.fractions_colormap[0]
-=======
                 return self._get_default_colormap_max_colors(2)
 
         elif num_components > 2 and len(self.fraction_layers) > 0:
             colors = []
->>>>>>> 9b4aecc7
 
             max_idx = max(len(self.components), num_components)
 
@@ -2505,12 +2100,8 @@
                         )
             return colors
         else:
-<<<<<<< HEAD
-            return 'red', 'blue'
-=======
             max_idx = max(len(self.components), num_components, 1)
             return self._get_default_colormap_max_colors(max_idx)
->>>>>>> 9b4aecc7
 
     def _update_component_colors(self):
         """Update the colors of the component dots to match colormap ends."""
@@ -2779,19 +2370,6 @@
         ):
             self.fractions_colormap = layer.colormap.colors
             self.colormap_contrast_limits = layer.contrast_limits
-            
-            colormap_name = getattr(layer.colormap, 'name', 'custom')
-            colormap_colors = getattr(layer.colormap, 'colors', None)
-            
-            if colormap_colors is not None:
-                if hasattr(colormap_colors, 'tolist'):
-                    colormap_colors = colormap_colors.tolist()
-                elif isinstance(colormap_colors, np.ndarray):
-                    colormap_colors = colormap_colors.tolist()
-            
-            self._update_components_setting_in_metadata('colormap_settings.colormap_name', colormap_name)
-            self._update_components_setting_in_metadata('colormap_settings.colormap_colors', colormap_colors)
-            self._update_components_setting_in_metadata('colormap_settings.colormap_changed', True)
 
         comp_idx = self._find_component_index_for_layer(layer)
         if comp_idx is None:
@@ -2823,26 +2401,14 @@
         self.draw_line_between_components()
 
     def _on_contrast_limits_changed(self, event):
-<<<<<<< HEAD
-        """"Handle changes to the contrast limits of the fractions layer."""
-=======
         """Handle changes to contrast limits of any fraction layer."""
         layer = event.source
 
->>>>>>> 9b4aecc7
         if (
             self.comp1_fractions_layer is not None
             and layer == self.comp1_fractions_layer
         ):
             self.colormap_contrast_limits = layer.contrast_limits
-            
-            contrast_limits = layer.contrast_limits
-            if hasattr(contrast_limits, 'tolist'):
-                contrast_limits = contrast_limits.tolist()
-            elif isinstance(contrast_limits, np.ndarray):
-                contrast_limits = contrast_limits.tolist()
-            
-            self._update_components_setting_in_metadata('colormap_settings.contrast_limits', contrast_limits)
 
         comp_idx = self._find_component_index_for_layer(layer)
         if comp_idx is None:
@@ -2952,11 +2518,7 @@
         self.drag_events_connected = True
 
     def _on_press(self, event):
-<<<<<<< HEAD
-        """Handle mouse press events to initiate dragging of components or labels."""
-=======
         """Handle press events for dragging components and labels."""
->>>>>>> 9b4aecc7
         if event.inaxes is None:
             return
 
@@ -3015,11 +2577,7 @@
                 return
 
     def _on_motion(self, event):
-<<<<<<< HEAD
-        """Handle mouse motion events to drag components or labels."""
-=======
         """Handle dragging of components and labels."""
->>>>>>> 9b4aecc7
         if event.inaxes is None:
             return
         if self.dragging_label_idx is not None:
@@ -3058,11 +2616,7 @@
         self.draw_line_between_components()
 
     def _on_release(self, event):
-<<<<<<< HEAD
-        """Handle mouse release events to stop dragging."""
-=======
         """Handle release of components and labels."""
->>>>>>> 9b4aecc7
         self.dragging_component_idx = None
         self.dragging_label_idx = None
 
@@ -3377,141 +2931,7 @@
                 )
             except Exception:
                 pass
-            
-    def _find_and_reconnect_layer(self, expected_name, component_name, layer_name, idx):
-        """Find and reconnect to an existing fraction layer by various naming conventions."""
-        if expected_name in self.viewer.layers:
-            if idx == 0:
-                self.comp1_fractions_layer = self.viewer.layers[expected_name]
-                self.comp1_fractions_layer.events.colormap.connect(self._on_colormap_changed)
-                self.comp1_fractions_layer.events.colormap.connect(self._sync_colormaps)
-                self.comp1_fractions_layer.events.contrast_limits.connect(self._on_contrast_limits_changed)
-            elif idx == 1:
-                self.comp2_fractions_layer = self.viewer.layers[expected_name]
-                self.comp2_fractions_layer.events.colormap.connect(self._sync_colormaps)
-        else:
-            possible_names = [
-                f"Component {idx + 1} fractions: {layer_name}",
-                f"{component_name} fractions: {layer_name}"
-            ]
-            
-            for possible_name in possible_names:
-                if possible_name in self.viewer.layers:
-                    layer_obj = self.viewer.layers[possible_name]
-                    layer_obj.name = expected_name
-                    
-                    if idx == 0:
-                        self.comp1_fractions_layer = layer_obj
-                        self.comp1_fractions_layer.events.colormap.connect(self._on_colormap_changed)
-                        self.comp1_fractions_layer.events.colormap.connect(self._sync_colormaps)
-                        self.comp1_fractions_layer.events.contrast_limits.connect(self._on_contrast_limits_changed)
-                    elif idx == 1:
-                        self.comp2_fractions_layer = layer_obj
-                        self.comp2_fractions_layer.events.colormap.connect(self._sync_colormaps)
-                    break
-        
-        if (self.comp1_fractions_layer is not None and 
-            self.comp2_fractions_layer is not None and
-            idx == 1):
-            try:
-                link_layers(
-                    [self.comp1_fractions_layer, self.comp2_fractions_layer],
-                    ('contrast_limits', 'gamma'),
-                )
-            except Exception:
-                pass
-
-    def _reconnect_existing_fraction_layers(self, layer_name):
-        """Reconnect to existing fraction layers if they exist."""
-        layer = self.viewer.layers[layer_name]
-        
-        if ('settings' in layer.metadata and 
-            'components' in layer.metadata['settings']):
-            
-            settings = layer.metadata['settings']['components']
-            comp1_name = settings.get('component1', {}).get('name') or "Component 1"
-            comp2_name = settings.get('component2', {}).get('name') or "Component 2"
-        else:
-            comp1_name = "Component 1"
-            comp2_name = "Component 2"
-        
-        comp1_fractions_layer_name = f"{comp1_name} fractions: {layer_name}"
-        comp2_fractions_layer_name = f"{comp2_name} fractions: {layer_name}"
-        
-        self._find_and_reconnect_layer(comp1_fractions_layer_name, comp1_name, layer_name, 0)
-        self._find_and_reconnect_layer(comp2_fractions_layer_name, comp2_name, layer_name, 1)
-        
-        if (self.comp1_fractions_layer is not None and hasattr(self, '_saved_colormap_name')):
-            self._apply_saved_colormap_settings()
-        elif self.comp1_fractions_layer is not None:
-            self.fractions_colormap = self.comp1_fractions_layer.colormap.colors
-            self.colormap_contrast_limits = self.comp1_fractions_layer.contrast_limits
-
-    def _on_image_layer_changed(self):
-        """Callback whenever the image layer with phasor features changes."""
-        for comp in self.components:
-            if comp.dot is not None:
-                comp.dot.remove()
-                comp.dot = None
-            if comp.text is not None:
-                comp.text.remove()
-                comp.text = None
-        
-        if self.component_line is not None:
-            try:
-                self.component_line.remove()
-            except (ValueError, AttributeError):
-                pass
-            self.component_line = None
-        
-        if self.comp1_fractions_layer is not None:
-            try:
-                self.comp1_fractions_layer.events.colormap.disconnect(self._on_colormap_changed)
-                self.comp1_fractions_layer.events.colormap.disconnect(self._sync_colormaps)
-                self.comp1_fractions_layer.events.contrast_limits.disconnect(self._on_contrast_limits_changed)
-            except Exception:
-                pass
-        
-        if self.comp2_fractions_layer is not None:
-            try:
-                self.comp2_fractions_layer.events.colormap.disconnect(self._sync_colormaps)
-            except Exception:
-                pass
-        
-        self.comp1_fractions_layer = None
-        self.comp2_fractions_layer = None
-        self.fractions_colormap = None
-        self.colormap_contrast_limits = None
-        
-        self._update_lifetime_inputs_visibility()
-        
-        layer_name = self.parent_widget.image_layer_with_phasor_features_combobox.currentText()
-        if layer_name:
-            layer = self.viewer.layers[layer_name]
-            self._initialize_components_settings_in_metadata(layer)
-            
-            self._reconnect_existing_fraction_layers(layer_name)
-            
-            self._restore_components_settings_from_metadata()
-            self._recreate_components_from_metadata()
-        else:
-            self._updating_settings = True
-            try:
-                self.comp1_name_edit.clear()
-                self.comp2_name_edit.clear()
-                self.first_lifetime_edit.clear()
-                self.second_lifetime_edit.clear()
-                self.first_edit1.clear()
-                self.first_edit2.clear()
-                self.second_edit1.clear()
-                self.second_edit2.clear()
-            finally:
-                self._updating_settings = False
-
-<<<<<<< HEAD
-    def on_calculate_button_clicked(self):
-        """Calculate and display fraction layers based on current components."""
-=======
+
         if self.comp2_fractions_layer is not None:
             try:
                 self.comp2_fractions_layer.events.colormap.disconnect(
@@ -3803,42 +3223,11 @@
 
     def _run_linear_projection(self):
         """Run linear projection for 2-component analysis."""
->>>>>>> 9b4aecc7
         if self.parent_widget._labels_layer_with_phasor_features is None:
             return
         if not all(c.dot is not None for c in self.components[:2]):
             return
-<<<<<<< HEAD
-        
-        for i, comp in enumerate(self.components[:2]):
-            comp_key_base = f'component{i + 1}'
-            
-            name = comp.name_edit.text().strip()
-            self._update_components_setting_in_metadata(f'{comp_key_base}.name', name if name else None)
-            
-            try:
-                g_val = float(comp.g_edit.text())
-                s_val = float(comp.s_edit.text())
-                self._update_components_setting_in_metadata(f'{comp_key_base}.g', g_val)
-                self._update_components_setting_in_metadata(f'{comp_key_base}.s', s_val)
-            except ValueError:
-                pass
-            
-            lifetime_text = comp.lifetime_edit.text().strip()
-            if lifetime_text:
-                try:
-                    lifetime_val = float(lifetime_text)
-                    self._update_components_setting_in_metadata(f'{comp_key_base}.lifetime', lifetime_val)
-                except ValueError:
-                    pass
-            else:
-                self._update_components_setting_in_metadata(f'{comp_key_base}.lifetime', None)
-        
-        self._update_components_setting_in_metadata('analysis_performed', True)
-        
-=======
-
->>>>>>> 9b4aecc7
+
         c1, c2 = self.components[:2]
         component_real = (c1.dot.get_data()[0][0], c2.dot.get_data()[0][0])
         component_imag = (c1.dot.get_data()[1][0], c2.dot.get_data()[1][0])
@@ -3862,50 +3251,6 @@
             f"{comp1_name} fractions: {self.layer_name}"
         )
         comp2_name = c2.name_edit.text().strip() or "Component 2"
-<<<<<<< HEAD
-        comp2_fractions_layer_name = f"{comp2_name} fractions: {self.parent_widget.image_layer_with_phasor_features_combobox.currentText()}"
-
-        default_colormap = 'PiYG'
-        default_contrast_limits = (0, 1)
-        
-        if hasattr(self, '_saved_colormap_name') and not self._updating_settings:
-            if self._saved_colormap_colors is not None:
-                from napari.utils.colormaps import Colormap
-                if isinstance(self._saved_colormap_colors, list):
-                    saved_colors = np.array(self._saved_colormap_colors)
-                else:
-                    saved_colors = self._saved_colormap_colors
-                default_colormap = Colormap(colors=saved_colors, name="saved_custom")
-            else:
-                default_colormap = self._saved_colormap_name
-            
-            if isinstance(self._saved_contrast_limits, list):
-                default_contrast_limits = tuple(self._saved_contrast_limits)
-            else:
-                default_contrast_limits = self._saved_contrast_limits
-
-        comp1_selected_fractions_layer = Image(
-            fractions,
-            name=comp1_fractions_layer_name,
-            scale=self.parent_widget._labels_layer_with_phasor_features.scale,
-            colormap=default_colormap,
-            contrast_limits=default_contrast_limits,
-        )
-        
-        if isinstance(default_colormap, str):
-            comp2_colormap = default_colormap + '_r' if not default_colormap.endswith('_r') else default_colormap[:-2]
-        else:
-            inverted_colors = default_colormap.colors[::-1]
-            from napari.utils.colormaps import Colormap
-            comp2_colormap = Colormap(colors=inverted_colors, name="saved_custom_inverted")
-        
-        comp2_selected_fractions_layer = Image(
-            1.0 - fractions,
-            name=comp2_fractions_layer_name,
-            scale=self.parent_widget._labels_layer_with_phasor_features.scale,
-            colormap=comp2_colormap,
-            contrast_limits=default_contrast_limits,
-=======
         comp2_fractions_layer_name = (
             f"{comp2_name} fractions: {self.layer_name}"
         )
@@ -3913,7 +3258,6 @@
         layer = self.viewer.layers[self.layer_name]
         settings = layer.metadata.get('settings', {}).get(
             'component_analysis', {}
->>>>>>> 9b4aecc7
         )
         current_harmonic = getattr(self.parent_widget, 'harmonic', 1)
         harmonic_key = str(current_harmonic)
@@ -3991,13 +3335,6 @@
             self.comp1_fractions_layer.contrast_limits
         )
 
-<<<<<<< HEAD
-        if not hasattr(self, '_saved_colormap_name') or self._updating_settings:
-            self._update_components_setting_in_metadata('colormap_settings.colormap_name', 'PiYG')
-            self._update_components_setting_in_metadata('colormap_settings.colormap_colors', None)
-            self._update_components_setting_in_metadata('colormap_settings.contrast_limits', [0, 1])
-            self._update_components_setting_in_metadata('colormap_settings.colormap_changed', False)
-=======
         if not self._updating_settings and self.layer_name:
             colormap_name = getattr(
                 self.comp1_fractions_layer.colormap, 'name', 'custom'
@@ -4038,7 +3375,6 @@
                 comp_data['gs_harmonics'][harmonic_key]['contrast_limits'] = (
                     list(self.comp1_fractions_layer.contrast_limits)
                 )
->>>>>>> 9b4aecc7
 
         self.comp1_fractions_layer.events.colormap.connect(
             self._on_colormap_changed
@@ -4057,10 +3393,6 @@
             [self.comp1_fractions_layer, self.comp2_fractions_layer],
             ('contrast_limits', 'gamma'),
         )
-<<<<<<< HEAD
-        
-        self.draw_line_between_components()
-=======
 
         self._update_component_colors()
         self.draw_line_between_components()
@@ -4348,5 +3680,4 @@
             self._update_component_colors()
 
         except Exception as e:
-            show_error(f"Analysis failed: {str(e)}")
->>>>>>> 9b4aecc7
+            show_error(f"Analysis failed: {str(e)}")