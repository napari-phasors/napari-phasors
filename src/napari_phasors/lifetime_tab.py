--- conflicted
+++ resolved
@@ -7,11 +7,7 @@
 )
 from matplotlib.colors import LinearSegmentedColormap
 from napari.layers import Image
-<<<<<<< HEAD
-from napari.utils.notifications import show_warning
-=======
 from napari.utils.notifications import show_error, show_warning
->>>>>>> 9b4aecc7
 from phasorpy.lifetime import (
     phasor_to_apparent_lifetime,
     phasor_to_normal_lifetime,
@@ -175,103 +171,31 @@
     def _get_default_lifetime_settings(self):
         """Get default settings dictionary for lifetime parameters."""
         return {
-<<<<<<< HEAD
-            'frequency': None,
-            'lifetime_type': 'None',
-            'lifetime_range_min': None,
-            'lifetime_range_max': None
-        }
-
-    def _initialize_lifetime_settings_in_metadata(self, layer):
-        """Initialize lifetime settings in layer metadata if not present."""
-        if 'settings' not in layer.metadata:
-            layer.metadata['settings'] = {}
-        if 'lifetime' not in layer.metadata['settings']:
-            layer.metadata['settings']['lifetime'] = {}
-        
-        default_settings = self._get_default_lifetime_settings()
-        for key, default_value in default_settings.items():
-            if key not in layer.metadata['settings']['lifetime']:
-                layer.metadata['settings']['lifetime'][key] = default_value
-
-=======
             'lifetime_type': 'None',
             'lifetime_range_min': None,
             'lifetime_range_max': None,
         }
 
->>>>>>> 9b4aecc7
     def _update_lifetime_setting_in_metadata(self, key, value):
         """Update a specific lifetime setting in the current layer's metadata."""
         if self._updating_settings:
             return
-<<<<<<< HEAD
-            
-        layer_name = self.parent_widget.image_layer_with_phasor_features_combobox.currentText()
-=======
 
         layer_name = (
             self.parent_widget.image_layer_with_phasor_features_combobox.currentText()
         )
->>>>>>> 9b4aecc7
         if layer_name:
             layer = self.viewer.layers[layer_name]
             if 'settings' not in layer.metadata:
                 layer.metadata['settings'] = {}
             if 'lifetime' not in layer.metadata['settings']:
-<<<<<<< HEAD
-                layer.metadata['settings']['lifetime'] = {}
-=======
                 layer.metadata['settings'][
                     'lifetime'
                 ] = self._get_default_lifetime_settings()
->>>>>>> 9b4aecc7
             layer.metadata['settings']['lifetime'][key] = value
 
     def _restore_lifetime_settings_from_metadata(self):
         """Restore all lifetime settings from the current layer's metadata."""
-<<<<<<< HEAD
-        layer_name = self.parent_widget.image_layer_with_phasor_features_combobox.currentText()
-        if not layer_name:
-            return
-            
-        layer = self.viewer.layers[layer_name]
-        if 'settings' not in layer.metadata or 'lifetime' not in layer.metadata['settings']:
-            self._initialize_lifetime_settings_in_metadata(layer)
-            return
-            
-        self._updating_settings = True
-        try:
-            settings = layer.metadata['settings']['lifetime']
-            
-            if 'frequency' in settings and settings['frequency'] is not None:
-                self.frequency_input.setText(str(settings['frequency']))
-            else:
-                self.frequency_input.setText("")
-            
-            if 'lifetime_type' in settings:
-                self.lifetime_type_combobox.setCurrentText(settings['lifetime_type'])
-            
-        finally:
-            self._updating_settings = False
-
-        if 'lifetime_type' in settings and settings['lifetime_type'] != 'None':
-            self._on_lifetime_type_changed(settings['lifetime_type'])
-
-    def _on_frequency_changed(self):
-        """Callback for frequency input change."""
-        frequency_text = self.frequency_input.text().strip()
-        if frequency_text:
-            try:
-                frequency = float(frequency_text)
-                self._update_lifetime_setting_in_metadata('frequency', frequency)
-                if not self._updating_settings and self.lifetime_type_combobox.currentText() != "None":
-                    self._on_lifetime_type_changed(self.lifetime_type_combobox.currentText())
-            except ValueError:
-                pass
-        else:
-            self._update_lifetime_setting_in_metadata('frequency', None)
-=======
         layer_name = (
             self.parent_widget.image_layer_with_phasor_features_combobox.currentText()
         )
@@ -333,7 +257,6 @@
             elif frequency_text == "":
                 self.frequency = None
                 self.histogram_widget.hide()
->>>>>>> 9b4aecc7
 
     def style_histogram_axes(self):
         """Apply consistent styling to the histogram axes and figure."""
@@ -386,12 +309,12 @@
         min_lifetime = min_val / self.lifetime_range_factor
         max_lifetime = max_val / self.lifetime_range_factor
 
-        if not self._updating_settings:
-            self._update_lifetime_setting_in_metadata('lifetime_range_min', min_lifetime)
-            self._update_lifetime_setting_in_metadata('lifetime_range_max', max_lifetime)
-
-<<<<<<< HEAD
-=======
+        # Apply clipping to the lifetime data
+        if self.lifetime_data_original is not None:
+            self.lifetime_data = np.clip(
+                self.lifetime_data_original, min_lifetime, max_lifetime
+            )
+
             # Update the lifetime layer if it exists
             if self.lifetime_layer is not None:
                 self.lifetime_layer.data = self.lifetime_data
@@ -419,7 +342,6 @@
                 'lifetime_range_max', max_lifetime
             )
 
->>>>>>> 9b4aecc7
         self._apply_lifetime_range_change(min_val, max_val)
 
     def calculate_lifetimes(self):
@@ -441,23 +363,13 @@
         harmonic_mask = phasor_data['harmonic'] == self.parent_widget.harmonic
 
         layer_data = self.parent_widget._labels_layer_with_phasor_features.data
-<<<<<<< HEAD
-
         valid_pixel_mask = ~np.isnan(layer_data) & (layer_data != 0)
         valid_pixel_indices = np.where(valid_pixel_mask.flatten())[0]
 
-        filtered_harmonic_mask = harmonic_mask & phasor_data.index.isin(
-            valid_pixel_indices
-        )
-=======
-        valid_pixel_mask = ~np.isnan(layer_data) & (layer_data != 0)
-        valid_pixel_indices = np.where(valid_pixel_mask.flatten())[0]
-
         filtered_harmonic_data = phasor_data[harmonic_mask]
 
         real = filtered_harmonic_data['G']
         imag = filtered_harmonic_data['S']
->>>>>>> 9b4aecc7
 
         if len(real) == 0:
             self.lifetime_data_original = np.full(layer_data.shape, np.nan)
@@ -486,11 +398,6 @@
                 )
 
         self.lifetime_data_original = np.full(layer_data.shape, np.nan)
-<<<<<<< HEAD
-
-        valid_flat_indices = np.where(valid_pixel_mask.flatten())[0]
-=======
->>>>>>> 9b4aecc7
         lifetime_flat = np.full(layer_data.size, np.nan)
 
         for i, pixel_idx in enumerate(valid_pixel_indices):
@@ -510,13 +417,9 @@
             return
         if self.frequency is None:
             return
-<<<<<<< HEAD
-        
-=======
 
         effective_frequency = self.frequency * self.parent_widget.harmonic
 
->>>>>>> 9b4aecc7
         flattened_data = self.lifetime_data_original.flatten()
         valid_data = flattened_data[
             ~np.isnan(flattened_data)
@@ -555,17 +458,11 @@
                 )
         self.lifetime_range_slider.setRange(0, max_slider_val)
         self.lifetime_range_slider.setValue((min_slider_val, max_slider_val))
-<<<<<<< HEAD
+
         self.lifetime_range_label.setText(
             f"Lifetime range (ns): {self.min_lifetime:.2f} - {self.max_lifetime:.2f}"
         )
-=======
-
-        self.lifetime_range_label.setText(
-            f"Lifetime range (ns): {self.min_lifetime:.2f} - {self.max_lifetime:.2f}"
-        )
-
->>>>>>> 9b4aecc7
+
         self.lifetime_min_edit.setText(f"{self.min_lifetime:.2f}")
         self.lifetime_max_edit.setText(f"{self.max_lifetime:.2f}")
 
@@ -716,19 +613,12 @@
                 self.calculate_lifetimes()
                 self._update_lifetime_range_slider()
                 self.create_lifetime_layer()
-<<<<<<< HEAD
-                
-                self._restore_lifetime_range_from_metadata()
-                self._on_lifetime_range_changed(self.lifetime_range_slider.value())
-                
-=======
 
                 self._restore_lifetime_range_from_metadata()
                 self._on_lifetime_range_changed(
                     self.lifetime_range_slider.value()
                 )
 
->>>>>>> 9b4aecc7
                 self.plot_lifetime_histogram()
         else:
             self.plot_lifetime_histogram()
@@ -746,24 +636,6 @@
 
     def _on_image_layer_changed(self):
         """Callback whenever the image layer with phasor features changes."""
-<<<<<<< HEAD
-        layer_name = self.parent_widget.image_layer_with_phasor_features_combobox.currentText()
-        if layer_name:
-            layer = self.viewer.layers[layer_name]
-            self._initialize_lifetime_settings_in_metadata(layer)
-            
-            self._restore_lifetime_settings_from_metadata()
-            
-            current_lifetime_type = self.lifetime_type_combobox.currentText()
-            if current_lifetime_type != "None":
-                frequency = self.frequency_input.text().strip()
-                if frequency:
-                    self._updating_settings = True
-                    try:
-                        self._on_lifetime_type_changed(current_lifetime_type)
-                    finally:
-                        self._updating_settings = False
-=======
         layer_name = (
             self.parent_widget.image_layer_with_phasor_features_combobox.currentText()
         )
@@ -784,7 +656,6 @@
                             self._updating_settings = False
                     except ValueError:
                         self.histogram_widget.hide()
->>>>>>> 9b4aecc7
                 else:
                     self.histogram_widget.hide()
             else:
@@ -793,11 +664,7 @@
             self.lifetime_data = None
             self.lifetime_data_original = None
             self.lifetime_layer = None
-<<<<<<< HEAD
-            
-=======
-
->>>>>>> 9b4aecc7
+
             self.hist_ax.clear()
             self.hist_fig.canvas.draw_idle()
             self.histogram_widget.hide()
@@ -806,11 +673,7 @@
         """Callback when lifetime type combobox selection changes."""
         if not self._updating_settings:
             self._update_lifetime_setting_in_metadata('lifetime_type', text)
-<<<<<<< HEAD
-        
-=======
-
->>>>>>> 9b4aecc7
+
         if text == "None":
             self.histogram_widget.hide()
             if self.lifetime_layer is not None:
@@ -833,25 +696,14 @@
             self.calculate_lifetimes()
             self._update_lifetime_range_slider()
             self.create_lifetime_layer()
-<<<<<<< HEAD
-            
+
             self._restore_lifetime_range_from_metadata()
-            
+
             self._on_lifetime_range_changed(self.lifetime_range_slider.value())
-            
+
             if self.lifetime_data is not None:
                 self.plot_lifetime_histogram()
-            
-=======
-
-            self._restore_lifetime_range_from_metadata()
-
-            self._on_lifetime_range_changed(self.lifetime_range_slider.value())
-
-            if self.lifetime_data is not None:
-                self.plot_lifetime_histogram()
-
->>>>>>> 9b4aecc7
+
             if not self._updating_settings:
                 update_frequency_in_metadata(
                     self.viewer.layers[sample_name], frequency
@@ -859,7 +711,84 @@
 
     def _restore_lifetime_range_from_metadata(self):
         """Restore lifetime range from metadata after calculation."""
-<<<<<<< HEAD
+        layer_name = (
+            self.parent_widget.image_layer_with_phasor_features_combobox.currentText()
+        )
+        if not layer_name:
+            return
+
+        layer = self.viewer.layers[layer_name]
+        if (
+            'settings' in layer.metadata
+            and 'lifetime' in layer.metadata['settings']
+        ):
+            settings = layer.metadata['settings']['lifetime']
+
+            if (
+                'lifetime_range_min' in settings
+                and 'lifetime_range_max' in settings
+                and settings['lifetime_range_min'] is not None
+                and settings['lifetime_range_max'] is not None
+            ):
+
+                min_val = settings['lifetime_range_min']
+                max_val = settings['lifetime_range_max']
+
+                if (
+                    self.min_lifetime is not None
+                    and self.max_lifetime is not None
+                    and min_val >= self.min_lifetime
+                    and max_val <= self.max_lifetime
+                ):
+
+                    min_slider = int(min_val * self.lifetime_range_factor)
+                    max_slider = int(max_val * self.lifetime_range_factor)
+
+                    self._updating_settings = True
+                    try:
+                        self.lifetime_range_slider.setValue(
+                            (min_slider, max_slider)
+                        )
+                        self.lifetime_min_edit.setText(f"{min_val:.2f}")
+                        self.lifetime_max_edit.setText(f"{max_val:.2f}")
+                        self.lifetime_range_label.setText(
+                            f"Lifetime range (ns): {min_val:.2f} - {max_val:.2f}"
+                        )
+                    finally:
+                        self._updating_settings = False
+
+                    self._apply_lifetime_range_change(min_slider, max_slider)
+
+    def _apply_lifetime_range_change(self, min_slider, max_slider):
+        """Apply lifetime range change without updating metadata."""
+        min_lifetime = min_slider / self.lifetime_range_factor
+        max_lifetime = max_slider / self.lifetime_range_factor
+
+        if self.lifetime_data_original is not None:
+            self.lifetime_data = np.clip(
+                self.lifetime_data_original, min_lifetime, max_lifetime
+            )
+
+            if self.lifetime_layer is not None:
+                self.lifetime_layer.data = self.lifetime_data
+
+                self._updating_contrast_limits = True
+                try:
+                    self.lifetime_layer.contrast_limits = [
+                        min_lifetime,
+                        max_lifetime,
+                    ]
+                    self.colormap_contrast_limits = [
+                        min_lifetime,
+                        max_lifetime,
+                    ]
+                finally:
+                    self._updating_contrast_limits = False
+
+            self.plot_lifetime_histogram()
+
+    def _restore_lifetime_range_from_metadata(self):
+        """Restore lifetime range from metadata after calculation."""
         layer_name = self.parent_widget.image_layer_with_phasor_features_combobox.currentText()
         if not layer_name:
             return
@@ -886,46 +815,6 @@
                     self._updating_settings = True
                     try:
                         self.lifetime_range_slider.setValue((min_slider, max_slider))
-=======
-        layer_name = (
-            self.parent_widget.image_layer_with_phasor_features_combobox.currentText()
-        )
-        if not layer_name:
-            return
-
-        layer = self.viewer.layers[layer_name]
-        if (
-            'settings' in layer.metadata
-            and 'lifetime' in layer.metadata['settings']
-        ):
-            settings = layer.metadata['settings']['lifetime']
-
-            if (
-                'lifetime_range_min' in settings
-                and 'lifetime_range_max' in settings
-                and settings['lifetime_range_min'] is not None
-                and settings['lifetime_range_max'] is not None
-            ):
-
-                min_val = settings['lifetime_range_min']
-                max_val = settings['lifetime_range_max']
-
-                if (
-                    self.min_lifetime is not None
-                    and self.max_lifetime is not None
-                    and min_val >= self.min_lifetime
-                    and max_val <= self.max_lifetime
-                ):
-
-                    min_slider = int(min_val * self.lifetime_range_factor)
-                    max_slider = int(max_val * self.lifetime_range_factor)
-
-                    self._updating_settings = True
-                    try:
-                        self.lifetime_range_slider.setValue(
-                            (min_slider, max_slider)
-                        )
->>>>>>> 9b4aecc7
                         self.lifetime_min_edit.setText(f"{min_val:.2f}")
                         self.lifetime_max_edit.setText(f"{max_val:.2f}")
                         self.lifetime_range_label.setText(
@@ -933,14 +822,9 @@
                         )
                     finally:
                         self._updating_settings = False
-<<<<<<< HEAD
                     
                     self._apply_lifetime_range_change(min_slider, max_slider)
 
-=======
-
-                    self._apply_lifetime_range_change(min_slider, max_slider)
->>>>>>> 9b4aecc7
 
     def _apply_lifetime_range_change(self, min_slider, max_slider):
         """Apply lifetime range change without updating metadata."""
