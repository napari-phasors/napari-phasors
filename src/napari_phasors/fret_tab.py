import matplotlib.pyplot as plt
import numpy as np
from matplotlib.collections import LineCollection
from matplotlib.colors import LinearSegmentedColormap
from napari.layers import Image
from napari.utils.notifications import show_error, show_warning
from phasorpy.lifetime import (
    phasor_from_fret_donor,
    phasor_to_apparent_lifetime,
    phasor_to_normal_lifetime,
)
from phasorpy.phasor import phasor_center, phasor_nearest_neighbor
from qtpy.QtCore import Qt
from qtpy.QtGui import QDoubleValidator
from qtpy.QtWidgets import (
    QCheckBox,
    QComboBox,
    QFormLayout,
    QHBoxLayout,
    QLabel,
    QLineEdit,
    QPushButton,
    QScrollArea,
    QSizePolicy,
    QSlider,
    QStackedWidget,
    QVBoxLayout,
    QWidget,
)

from ._utils import update_frequency_in_metadata


class FretWidget(QWidget):
    """Widget to perform FLIM FRET analysis."""

    def __init__(self, viewer, parent=None):
        """Initialize the FretWidget."""
        super().__init__()
        self.viewer = viewer
        self.parent_widget = parent
        self.frequency = 80.0
        self.donor_lifetime = 2.0
        self._fret_efficiencies = np.linspace(0, 1, 500)
        self.current_donor_line = None
        self.fret_layer = None
        self.colormap_contrast_limits = None
        self.fret_colormap = None
        self.use_colormap = True
        self.colormap_density_factor = (
            5  # Controls trajectory colormap detail level
        )
        self.current_donor_circle = None
        self.current_background_circle = None
        self._updating_settings = False

        # Initialize parameters
        self.donor_background = 0.1
        self.background_real = 0.0
        self.background_imag = 0.0
        self.donor_fretting_proportion = 1.0

        # Store background positions for different harmonics
        self.background_positions_by_harmonic = {}

        # Track current harmonic
        self.current_harmonic = 1

        # Setup UI
        self.setup_ui()

        # Connect to layer events to update background combobox
        self.viewer.layers.events.inserted.connect(self._on_layer_changed)
        self.viewer.layers.events.removed.connect(self._on_layer_changed)

    def setup_ui(self):
        """Set up the user interface for the FRET widget with a scroll area."""
        # Create the scroll area and the content widget
        scroll_area = QScrollArea()
        scroll_area.setWidgetResizable(True)
        content_widget = QWidget()
        layout = QVBoxLayout(content_widget)

        # Use a compact form layout for essentials
        form = QFormLayout()
        # Let fields grow by default but still shrink when needed
        form.setFieldGrowthPolicy(QFormLayout.AllNonFixedFieldsGrow)

        # Frequency
        freq_row = QHBoxLayout()
        self.frequency_input = QLineEdit()
        self.frequency_input.setPlaceholderText("Frequency (MHz)")
        self.frequency_input.setValidator(QDoubleValidator())
        self.frequency_input.setSizePolicy(
            QSizePolicy.Expanding, QSizePolicy.Fixed
        )
        self.frequency_input.textChanged.connect(self._on_parameters_changed)
        self.frequency_input.setToolTip(
            "Enter the laser pulse or modulation frequency in MHz"
        )
        freq_row.addWidget(self.frequency_input)
        form.addRow("Frequency (MHz):", freq_row)

        # Donor lifetime source selector
        donor_source_row = QHBoxLayout()
        self.donor_source_selector = QComboBox()
        self.donor_source_selector.addItems(["Manual", "From layer"])
        self.donor_source_selector.setMinimumContentsLength(8)
        self.donor_source_selector.setSizeAdjustPolicy(
            QComboBox.AdjustToMinimumContentsLengthWithIcon
        )
        self.donor_source_selector.setSizePolicy(
            QSizePolicy.Expanding, QSizePolicy.Fixed
        )
        self.donor_source_selector.currentIndexChanged.connect(
            self._on_donor_source_changed
        )
        self.donor_source_selector.setToolTip(
            "Select whether to input donor lifetime manually or derive it from a layer"
        )
        donor_source_row.addWidget(self.donor_source_selector)
        form.addRow("Donor lifetime source:", donor_source_row)

        # Donor lifetime stacked input
        self.donor_stack = QStackedWidget()

        # Page 0: Manual lifetime
        donor_manual_page = QWidget()
        donor_manual_layout = QHBoxLayout(donor_manual_page)
        donor_manual_layout.setContentsMargins(0, 0, 0, 0)
        self.donor_line_edit = QLineEdit()
        self.donor_line_edit.setPlaceholderText("Donor Lifetime (ns)")
        self.donor_line_edit.setValidator(QDoubleValidator())
        self.donor_line_edit.setSizePolicy(
            QSizePolicy.Expanding, QSizePolicy.Fixed
        )
        self.donor_line_edit.textChanged.connect(self._on_parameters_changed)
        self.donor_line_edit.setToolTip(
            "Enter the donor lifetime in nanoseconds"
        )
        donor_manual_layout.addWidget(self.donor_line_edit)
        self.donor_stack.addWidget(donor_manual_page)

        # Page 1: From layer (combobox + mode)
        donor_layer_page = QWidget()
        donor_layer_layout = QHBoxLayout(donor_layer_page)
        donor_layer_layout.setContentsMargins(0, 0, 0, 0)

        self.donor_lifetime_combobox = QComboBox()
        self.donor_lifetime_combobox.setMinimumContentsLength(8)
        self.donor_lifetime_combobox.setSizeAdjustPolicy(
            QComboBox.AdjustToMinimumContentsLengthWithIcon
        )
        self.donor_lifetime_combobox.currentIndexChanged.connect(
            self._calculate_donor_lifetime
        )
        self.donor_lifetime_combobox.setToolTip(
            "Select the layer from which to derive the donor lifetime"
        )
        self.lifetime_type_combobox = QComboBox()
        self.lifetime_type_combobox.setMinimumContentsLength(8)
        self.lifetime_type_combobox.setSizeAdjustPolicy(
            QComboBox.AdjustToMinimumContentsLengthWithIcon
        )
        self.lifetime_type_combobox.addItems(
            [
                "Apparent Phase Lifetime",
                "Apparent Modulation Lifetime",
                "Normal Lifetime",
            ]
        )
        self.lifetime_type_combobox.currentIndexChanged.connect(
            self._calculate_donor_lifetime
        )
        self.lifetime_type_combobox.setToolTip(
            "Select the method to calculate donor lifetime from phasor coordinates"
        )
        donor_layer_layout.addWidget(self.donor_lifetime_combobox)
        donor_layer_layout.addWidget(self.lifetime_type_combobox)
        self.donor_stack.addWidget(donor_layer_page)

        # Dynamic donor label that changes based on mode
        self.donor_label = QLabel("Donor lifetime (ns):")
        form.addRow(self.donor_label, self.donor_stack)

        # Donor Background slider
        background_slider_layout = QHBoxLayout()
        self.background_slider = QSlider(Qt.Horizontal)
        self.background_slider.setMinimum(0)
        self.background_slider.setMaximum(100)
        self.background_slider.setValue(10)  # 0.1 default
        self.background_slider.setSizePolicy(
            QSizePolicy.Expanding, QSizePolicy.Fixed
        )
        self.background_slider.valueChanged.connect(
            self._on_background_slider_changed
        )
        self.background_slider.setToolTip(
            "Weight of background fluorescence in donor channel relative to fluorescence of donor without FRET. A weight of 1 means the fluorescence of background and donor without FRET are equal."
        )
        background_slider_layout.addWidget(self.background_slider)
        self.background_label = QLabel("0.10")
        self.background_label.setAlignment(Qt.AlignCenter)
        background_slider_layout.addWidget(self.background_label)
        form.addRow("Donor Background:", background_slider_layout)

        # Background position source selector
        bg_source_row = QHBoxLayout()
        self.bg_source_selector = QComboBox()
        self.bg_source_selector.addItems(["Manual", "From layer"])
        self.bg_source_selector.setMinimumContentsLength(8)
        self.bg_source_selector.setSizeAdjustPolicy(
            QComboBox.AdjustToMinimumContentsLengthWithIcon
        )
        self.bg_source_selector.currentIndexChanged.connect(
            self._on_bg_source_changed
        )
        self.bg_source_selector.setToolTip(
            "Select whether to input background position manually or derive it from a layer"
        )
        bg_source_row.addWidget(self.bg_source_selector)
        form.addRow("Background source:", bg_source_row)

        # Background stacked input
        self.bg_stack = QStackedWidget()

        # Page 0: Manual G,S
        bg_manual_page = QWidget()
        bg_manual_layout = QHBoxLayout(bg_manual_page)
        bg_manual_layout.setContentsMargins(0, 0, 0, 0)
        bg_manual_layout.addWidget(QLabel("G:"))
        self.background_real_edit = QLineEdit()
        self.background_real_edit.setPlaceholderText("Real coordinate")
        self.background_real_edit.setValidator(QDoubleValidator())
        self.background_real_edit.setText("0.0")
        self.background_real_edit.textChanged.connect(
            self._on_background_position_changed
        )
        self.background_real_edit.setToolTip(
            "Real component of background fluorescence phasor coordinate at frequency"
        )
        bg_manual_layout.addWidget(self.background_real_edit)
        bg_manual_layout.addWidget(QLabel("S:"))
        self.background_imag_edit = QLineEdit()
        self.background_imag_edit.setPlaceholderText("Imaginary coordinate")
        self.background_imag_edit.setValidator(QDoubleValidator())
        self.background_imag_edit.setText("0.0")
        self.background_imag_edit.textChanged.connect(
            self._on_background_position_changed
        )
        self.background_imag_edit.setToolTip(
            "Imaginary component of background fluorescence phasor coordinate at frequency"
        )
        bg_manual_layout.addWidget(self.background_imag_edit)
        self.bg_stack.addWidget(bg_manual_page)

        # Page 1: From layer
        bg_image_page = QWidget()
        bg_image_layout = QHBoxLayout(bg_image_page)
        bg_image_layout.setContentsMargins(0, 0, 0, 0)

        self.background_image_combobox = QComboBox()
        self.background_image_combobox.setMinimumContentsLength(8)
        self.background_image_combobox.setSizeAdjustPolicy(
            QComboBox.AdjustToMinimumContentsLengthWithIcon
        )
        self.background_image_combobox.currentIndexChanged.connect(
            self._calculate_background_position
        )
        self.background_image_combobox.setToolTip(
            "Select the layer from which to derive the background position"
        )
        bg_image_layout.addWidget(self.background_image_combobox)
        self.bg_stack.addWidget(bg_image_page)

        # Dynamic background label that changes based on mode
        self.background_position_label = QLabel("Background position:")
        form.addRow(self.background_position_label, self.bg_stack)

        # Proportion of Donors Fretting slider and label
        fretting_layout = QHBoxLayout()
        self.fretting_slider = QSlider(Qt.Horizontal)
        self.fretting_slider.setMinimum(0)
        self.fretting_slider.setMaximum(100)
        self.fretting_slider.setValue(100)  # 1.0 default
        self.fretting_slider.setSizePolicy(
            QSizePolicy.Expanding, QSizePolicy.Fixed
        )
        self.fretting_slider.valueChanged.connect(
            self._on_fretting_slider_changed
        )
        self.fretting_slider.setToolTip(
            "Fraction of donors participating in FRET"
        )
        fretting_layout.addWidget(self.fretting_slider)
        self.fretting_label = QLabel("1.00")
        self.fretting_label.setAlignment(Qt.AlignCenter)
        fretting_layout.addWidget(self.fretting_label)
        form.addRow("Proportion fretting:", fretting_layout)

        # Add form to root layout
        layout.addLayout(form)

        # Colormap over trajectory checkbox
        self.colormap_checkbox = QCheckBox(
            "Overlay colormap on donor trajectory"
        )
        self.colormap_checkbox.setChecked(True)
        self.colormap_checkbox.stateChanged.connect(
            self._on_colormap_checkbox_changed
        )
        layout.addWidget(self.colormap_checkbox)

        # Plot button
        self.calculate_fret_efficiency_button = QPushButton(
            "Calculate FRET efficiency"
        )
        self.calculate_fret_efficiency_button.clicked.connect(
            self.calculate_fret_efficiency
        )
        layout.addWidget(self.calculate_fret_efficiency_button)

        layout.addStretch()

        # Set the content widget as the scroll area's widget
        scroll_area.setWidget(content_widget)

        # Set the scroll area as the main layout
        main_layout = QVBoxLayout(self)
        main_layout.addWidget(scroll_area)

        # Initialize selectors and comboboxes
        self.donor_stack.setCurrentIndex(0)
        self.bg_stack.setCurrentIndex(0)
        self._update_background_combobox()
        self._update_donor_lifetime_combobox()

    def _on_donor_source_changed(self, index: int):
        """Switch donor lifetime input mode (Manual | From layer)."""
        if hasattr(self, 'donor_stack'):
            self.donor_stack.setCurrentIndex(index)

        if index == 0:
            self.donor_label.setText("Donor lifetime (ns):")
        else:
            self.donor_label.setText("Donor lifetime (ns):")

        if (
            not hasattr(self, '_updating_settings')
            or not self._updating_settings
        ):
            source_text = 'Manual' if index == 0 else 'From layer'
            self._update_fret_setting_in_metadata('donor_source', source_text)

        if index == 1:
            self._calculate_donor_lifetime()

    def _on_bg_source_changed(self, index: int):
        """Switch background position input mode (Manual - From image)."""
        if hasattr(self, 'bg_stack'):
            self.bg_stack.setCurrentIndex(index)

        if index == 0:
            self.background_position_label.setText("Background position:")
        else:
            self.background_position_label.setText("Background position:")

        if (
            not hasattr(self, '_updating_settings')
            or not self._updating_settings
        ):
            source_text = 'Manual' if index == 0 else 'From layer'
            self._update_fret_setting_in_metadata(
                'background_source', source_text
            )

        if index == 1:
            self._calculate_background_position()

    def get_all_artists(self):
        """Return a list of all matplotlib artists created by this widget."""
        artists = []
        if self.current_donor_line is not None:
            artists.append(self.current_donor_line)
        if self.current_donor_circle is not None:
            artists.append(self.current_donor_circle)
        if self.current_background_circle is not None:
            artists.append(self.current_background_circle)
        return artists

    def set_artists_visible(self, visible):
        """Set visibility of all artists created by this widget."""
        for artist in self.get_all_artists():
            if hasattr(artist, 'set_visible'):
                artist.set_visible(visible)

    def _on_harmonic_changed(self):
        """Handle harmonic changes from the parent widget."""
        if self.parent_widget is None:
            return

        new_harmonic = self.parent_widget.harmonic

        if self.current_harmonic != new_harmonic:
            was_updating = getattr(self, '_updating_settings', False)
            self._updating_settings = True
            try:
                self._store_current_background_position()
            finally:
                self._updating_settings = was_updating

        self.current_harmonic = new_harmonic

        self._load_background_position_for_harmonic(new_harmonic)

        self._updating_settings = True
        try:
            self.plot_donor_trajectory()
        finally:
            self._updating_settings = False

    def _store_current_background_position(self):
        """Store the current background position for the current harmonic."""
        if (
            self.background_real_edit.text()
            and self.background_imag_edit.text()
        ):
            try:
                real = float(self.background_real_edit.text().strip())
                imag = float(self.background_imag_edit.text().strip())
                self.background_positions_by_harmonic[
                    self.current_harmonic
                ] = {'real': real, 'imag': imag}
<<<<<<< HEAD
                
                layer_name = self.parent_widget.image_layer_with_phasor_features_combobox.currentText()
                if layer_name and (not hasattr(self, '_updating_settings') or not self._updating_settings):
=======

                layer_name = (
                    self.parent_widget.image_layer_with_phasor_features_combobox.currentText()
                )
                if layer_name and (
                    not hasattr(self, '_updating_settings')
                    or not self._updating_settings
                ):
>>>>>>> 9b4aecc7
                    current_layer = self.viewer.layers[layer_name]
                    if 'settings' not in current_layer.metadata:
                        current_layer.metadata['settings'] = {}
                    if 'fret' not in current_layer.metadata['settings']:
<<<<<<< HEAD
                        current_layer.metadata['settings']['fret'] = self._get_default_fret_settings()
                    
                    current_layer.metadata['settings']['fret']['background_positions_by_harmonic'] = self.background_positions_by_harmonic.copy()
=======
                        current_layer.metadata['settings'][
                            'fret'
                        ] = self._get_default_fret_settings()

                    current_layer.metadata['settings']['fret'][
                        'background_positions_by_harmonic'
                    ] = self.background_positions_by_harmonic.copy()
>>>>>>> 9b4aecc7
            except ValueError:
                pass

    def _load_background_position_for_harmonic(self, harmonic):
        """Load background position for the specified harmonic."""
        self.background_real_edit.blockSignals(True)
        self.background_imag_edit.blockSignals(True)
<<<<<<< HEAD
        
=======

>>>>>>> 9b4aecc7
        try:
            if harmonic in self.background_positions_by_harmonic:
                stored = self.background_positions_by_harmonic[harmonic]
                self.background_real_edit.setText(f"{stored['real']:.3f}")
                self.background_imag_edit.setText(f"{stored['imag']:.3f}")
                self.background_real = stored['real']
                self.background_imag = stored['imag']
            else:
                self.background_real_edit.setText("0.000")
                self.background_imag_edit.setText("0.000")
                self.background_real = 0.0
                self.background_imag = 0.0
        finally:
            self.background_real_edit.blockSignals(False)
            self.background_imag_edit.blockSignals(False)

    def _on_background_position_changed(self):
        """Handle manual changes to background position fields."""
        try:
            real = float(self.background_real_edit.text().strip())
            imag = float(self.background_imag_edit.text().strip())
            self.background_real = real
            self.background_imag = imag
<<<<<<< HEAD
            
            self.background_positions_by_harmonic[self.current_harmonic] = {
                'real': real,
                'imag': imag
            }
            
            if (not hasattr(self, '_updating_settings') or not self._updating_settings):
                layer_name = self.parent_widget.image_layer_with_phasor_features_combobox.currentText()
                if layer_name:
                    self._update_fret_setting_in_metadata('background_real', real)
                    self._update_fret_setting_in_metadata('background_imag', imag)
                    self._update_fret_setting_in_metadata('background_positions_by_harmonic', self.background_positions_by_harmonic)
        except ValueError:
            pass
        
=======

            self.background_positions_by_harmonic[self.current_harmonic] = {
                'real': real,
                'imag': imag,
            }

            if (
                not hasattr(self, '_updating_settings')
                or not self._updating_settings
            ):
                layer_name = (
                    self.parent_widget.image_layer_with_phasor_features_combobox.currentText()
                )
                if layer_name:
                    self._update_fret_setting_in_metadata(
                        'background_real', real
                    )
                    self._update_fret_setting_in_metadata(
                        'background_imag', imag
                    )
                    self._update_fret_setting_in_metadata(
                        'background_positions_by_harmonic',
                        self.background_positions_by_harmonic,
                    )
        except ValueError:
            show_error(
                "Invalid background position: please enter numeric values."
            )

>>>>>>> 9b4aecc7
        self._on_parameters_changed()

    def _on_background_slider_changed(self):
        """Handle background slider value change."""
        value = self.background_slider.value() / 100.0
        self.donor_background = value
        self.background_label.setText(f"{value:.2f}")
<<<<<<< HEAD
        
        if not hasattr(self, '_updating_settings') or not self._updating_settings:
            self._update_fret_setting_in_metadata('donor_background', value)
        
=======

        if (
            not hasattr(self, '_updating_settings')
            or not self._updating_settings
        ):
            self._update_fret_setting_in_metadata('donor_background', value)

>>>>>>> 9b4aecc7
        self._on_parameters_changed()

    def _on_fretting_slider_changed(self):
        """Handle fretting proportion slider value change."""
        value = self.fretting_slider.value() / 100.0
        self.donor_fretting_proportion = value
        self.fretting_label.setText(f"{value:.2f}")
<<<<<<< HEAD
        
        if not hasattr(self, '_updating_settings') or not self._updating_settings:
            self._update_fret_setting_in_metadata('donor_fretting_proportion', value)
        
=======

        if (
            not hasattr(self, '_updating_settings')
            or not self._updating_settings
        ):
            self._update_fret_setting_in_metadata(
                'donor_fretting_proportion', value
            )

>>>>>>> 9b4aecc7
        self._on_parameters_changed()

    def _on_colormap_checkbox_changed(self):
        """Handle colormap checkbox state change."""
        self.use_colormap = self.colormap_checkbox.isChecked()
<<<<<<< HEAD
        
        if not hasattr(self, '_updating_settings') or not self._updating_settings:
            self._update_fret_setting_in_metadata('use_colormap', self.use_colormap)
        
=======

        if (
            not hasattr(self, '_updating_settings')
            or not self._updating_settings
        ):
            self._update_fret_setting_in_metadata(
                'use_colormap', self.use_colormap
            )

>>>>>>> 9b4aecc7
        self.plot_donor_trajectory()

    def _on_parameters_changed(self):
        """Update plot when any parameter changes."""
<<<<<<< HEAD
        # Only store values if we have a valid layer selected
        layer_name = self.parent_widget.image_layer_with_phasor_features_combobox.currentText()
        if not layer_name:
            return
            
        if self.donor_line_edit.text():
            try:
                self.donor_lifetime = float(self.donor_line_edit.text())
                if not hasattr(self, '_updating_settings') or not self._updating_settings:
                    self._update_fret_setting_in_metadata('donor_lifetime', self.donor_lifetime)
            except ValueError:
                pass
        
        if self.frequency_input.text():
            try:
                base_frequency = float(self.frequency_input.text().strip())
                if not hasattr(self, '_updating_settings') or not self._updating_settings:
                    self._update_fret_setting_in_metadata('frequency', base_frequency)
            except ValueError:
                pass
        
=======
        if self._updating_settings:
            return

        layer_name = (
            self.parent_widget.image_layer_with_phasor_features_combobox.currentText()
        )
        if not layer_name:
            return

        if self.donor_line_edit.text():
            try:
                self.donor_lifetime = float(self.donor_line_edit.text())
                self._update_fret_setting_in_metadata(
                    'donor_lifetime', self.donor_lifetime
                )
            except ValueError:
                show_error(
                    "Invalid donor lifetime: please enter a numeric value."
                )

>>>>>>> 9b4aecc7
        if (
            self.donor_line_edit.text()
            and self.frequency_input.text()
            and self.background_real_edit.text()
            and self.background_imag_edit.text()
        ):
            try:
                base_frequency = float(self.frequency_input.text().strip())
                self.frequency = base_frequency * self.parent_widget.harmonic
                self.donor_lifetime = float(self.donor_line_edit.text())
                self.background_real = float(self.background_real_edit.text())
                self.background_imag = float(self.background_imag_edit.text())
                self.plot_donor_trajectory()
            except ValueError:
                pass

    def _update_background_combobox(self):
        """Update the background image combobox with available layers."""
        if getattr(self, '_updating_background_combobox', False):
            return

        self._updating_background_combobox = True

        try:
            current_text = self.background_image_combobox.currentText()
            self.background_image_combobox.blockSignals(True)
            self.background_image_combobox.clear()

            self.background_image_combobox.addItem("Select layer...")

            layer_names = [
                layer.name
                for layer in self.viewer.layers
                if isinstance(layer, Image)
                and "phasor_features_labels_layer" in layer.metadata.keys()
            ]

            self.background_image_combobox.addItems(layer_names)

            if current_text in layer_names:
                index = self.background_image_combobox.findText(current_text)
                if index >= 0:
                    self.background_image_combobox.setCurrentIndex(index)
            elif current_text == "Select layer..." or current_text == "":
                self.background_image_combobox.setCurrentIndex(0)

            self.background_image_combobox.blockSignals(False)

            for layer in self.viewer.layers:
                if isinstance(layer, Image):
                    try:
                        layer.events.name.disconnect(
                            self._update_background_combobox
                        )
                    except (TypeError, ValueError):
                        pass
                    layer.events.name.connect(self._update_background_combobox)

        finally:
            self._updating_background_combobox = False

    def _update_donor_lifetime_combobox(self):
        """Update the donor lifetime combobox with available layers."""
        if getattr(self, '_updating_donor_combobox', False):
            return

        self._updating_donor_combobox = True

        try:
            current_text = self.donor_lifetime_combobox.currentText()
            self.donor_lifetime_combobox.blockSignals(True)
            self.donor_lifetime_combobox.clear()

            self.donor_lifetime_combobox.addItem("Select layer...")

            layer_names = [
                layer.name
                for layer in self.viewer.layers
                if isinstance(layer, Image)
                and "phasor_features_labels_layer" in layer.metadata.keys()
            ]

            self.donor_lifetime_combobox.addItems(layer_names)

            if current_text in layer_names:
                index = self.donor_lifetime_combobox.findText(current_text)
                if index >= 0:
                    self.donor_lifetime_combobox.setCurrentIndex(index)
            elif current_text == "Select layer..." or current_text == "":
                self.donor_lifetime_combobox.setCurrentIndex(0)

            self.donor_lifetime_combobox.blockSignals(False)

            for layer in self.viewer.layers:
                if isinstance(layer, Image):
                    try:
                        layer.events.name.disconnect(
                            self._update_donor_lifetime_combobox
                        )
                    except (TypeError, ValueError):
                        pass
                    layer.events.name.connect(
                        self._update_donor_lifetime_combobox
                    )

        finally:
            self._updating_donor_combobox = False

    def _on_layer_changed(self):
        """Handle when layers are added or removed in the viewer."""
        self._update_background_combobox()
        self._update_donor_lifetime_combobox()

    def _calculate_background_position(self):
        """Calculate the background position from selected background image layer for all harmonics."""
        background_layer_name = self.background_image_combobox.currentText()
        if (
            not background_layer_name
            or background_layer_name == "Select layer..."
        ):
            if self.bg_source_selector.currentIndex() == 1:
                self.background_position_label.setText("Background position:")
            return

        if (
            not hasattr(self, '_updating_settings')
            or not self._updating_settings
        ):
            self._update_fret_setting_in_metadata(
                'background_layer_name', background_layer_name
            )

        try:
            background_layer = self.viewer.layers[background_layer_name]
            background_phasor_layer = background_layer.metadata[
                "phasor_features_labels_layer"
            ]
        except (KeyError, AttributeError):
            if self.bg_source_selector.currentIndex() == 1:
                self.background_position_label.setText("Background position:")
            return

        phasor_data = background_phasor_layer.features

        if 'harmonic' not in phasor_data.columns:
            if self.bg_source_selector.currentIndex() == 1:
                self.background_position_label.setText("Background position:")
            return

        unique_harmonics = phasor_data['harmonic'].unique()

        for harmonic in unique_harmonics:
            harmonic_mask = phasor_data['harmonic'] == harmonic
            real = phasor_data.loc[harmonic_mask, 'G']
            imag = phasor_data.loc[harmonic_mask, 'S']

            if len(real) == 0 or len(imag) == 0:
                continue

            try:
                _, center_real, center_imag = phasor_center(
                    background_layer.data.flatten(), real, imag
                )

                self.background_positions_by_harmonic[harmonic] = {
                    'real': center_real,
                    'imag': center_imag,
                }
            except Exception:
                continue

        if (
            not hasattr(self, '_updating_settings')
            or not self._updating_settings
        ):
            self._update_fret_setting_in_metadata(
                'background_positions_by_harmonic',
                self.background_positions_by_harmonic,
            )

        current_harmonic = self.parent_widget.harmonic
        if current_harmonic in self.background_positions_by_harmonic:
            stored = self.background_positions_by_harmonic[current_harmonic]
            self.background_real_edit.setText(f"{stored['real']:.3f}")
            self.background_imag_edit.setText(f"{stored['imag']:.3f}")
            self.background_real = stored['real']
            self.background_imag = stored['imag']

            if self.bg_source_selector.currentIndex() == 1:
                self.background_position_label.setText(
                    f"Background position: G={stored['real']:.2f}, S={stored['imag']:.2f}"
                )
        else:
            self.background_real_edit.setText("0.00")
            self.background_imag_edit.setText("0.00")
            self.background_real = 0.0
            self.background_imag = 0.0

            if self.bg_source_selector.currentIndex() == 1:
                self.background_position_label.setText(
                    "Background position: G=0.00, S=0.00"
                )

        self.plot_donor_trajectory()

    def _calculate_donor_lifetime(self):
        """Calculate the donor lifetime from selected layer for current harmonic."""
        donor_layer_name = self.donor_lifetime_combobox.currentText()
        if not donor_layer_name or donor_layer_name == "Select layer...":
            if self.donor_source_selector.currentIndex() == 1:
                self.donor_label.setText("Donor lifetime (ns):")
            return

        if (
            not hasattr(self, '_updating_settings')
            or not self._updating_settings
        ):
            self._update_fret_setting_in_metadata(
                'donor_layer_name', donor_layer_name
            )

        try:
            donor_layer = self.viewer.layers[donor_layer_name]
            donor_phasor_layer = donor_layer.metadata[
                "phasor_features_labels_layer"
            ]
        except (KeyError, AttributeError):
            if self.donor_source_selector.currentIndex() == 1:
                self.donor_label.setText("Donor lifetime (ns):")
            return

        phasor_data = donor_phasor_layer.features

        if "harmonic" not in phasor_data.columns:
            if self.donor_source_selector.currentIndex() == 1:
                self.donor_label.setText("Donor lifetime (ns):")
            return

        current_harmonic = self.parent_widget.harmonic
        harmonic_mask = phasor_data['harmonic'] == current_harmonic
        real = phasor_data.loc[harmonic_mask, 'G']
        imag = phasor_data.loc[harmonic_mask, 'S']

        if len(real) == 0 or len(imag) == 0:
            if self.donor_source_selector.currentIndex() == 1:
                self.donor_label.setText("Donor lifetime (ns):")
            return

        try:
            _, center_real, center_imag = phasor_center(
                donor_layer.data.flatten(), real, imag
            )

            if not self.frequency_input.text():
                if self.donor_source_selector.currentIndex() == 1:
                    self.donor_label.setText("Donor lifetime (ns):")
                return

            frequency = float(self.frequency_input.text().strip())

            lifetime_type = self.lifetime_type_combobox.currentText()

            if (
                not hasattr(self, '_updating_settings')
                or not self._updating_settings
            ):
                self._update_fret_setting_in_metadata(
                    'donor_lifetime_type', lifetime_type
                )

            if lifetime_type in (
                "Apparent Phase Lifetime",
                "Apparent Modulation Lifetime",
            ):
                phase_lifetime, mod_lifetime = phasor_to_apparent_lifetime(
                    center_real, center_imag, frequency=frequency
                )
                lifetime = {
                    "Apparent Phase Lifetime": phase_lifetime,
                    "Apparent Modulation Lifetime": mod_lifetime,
                }[lifetime_type]
            elif lifetime_type == "Normal Lifetime":
                lifetime = phasor_to_normal_lifetime(
                    center_real, center_imag, frequency=frequency
                )
            else:
                if self.donor_source_selector.currentIndex() == 1:
                    self.donor_label.setText("Donor lifetime (ns):")
                return

            self.donor_line_edit.setText(f"{lifetime:.2f}")
            self.donor_lifetime = lifetime

            if (
                not hasattr(self, '_updating_settings')
                or not self._updating_settings
            ):
                self._update_fret_setting_in_metadata(
                    'donor_lifetime', lifetime
                )

            if self.donor_source_selector.currentIndex() == 1:
                self.donor_label.setText(
                    f"Donor lifetime (from layer): {lifetime:.2f} ns"
                )

            self.plot_donor_trajectory()

        except Exception as e:
            show_error(f"Error calculating donor lifetime: {str(e)}")
            if self.donor_source_selector.currentIndex() == 1:
                self.donor_label.setText("Donor lifetime (ns): Error")

    def plot_donor_trajectory(self):
        """Plot the donor trajectory with current parameters."""
        try:
            if self.current_donor_line is not None:
                try:
                    self.current_donor_line.remove()
                except ValueError:
                    pass
                self.current_donor_line = None

            if self.current_donor_circle is not None:
                try:
                    self.current_donor_circle.remove()
                except ValueError:
                    pass
                self.current_donor_circle = None

            if self.current_background_circle is not None:
                try:
                    self.current_background_circle.remove()
                except ValueError:
                    pass
                self.current_background_circle = None

            if not (
                self.donor_line_edit.text() and self.frequency_input.text()
            ):
                return

            base_frequency = float(self.frequency_input.text().strip())
            self.frequency = base_frequency * self.parent_widget.harmonic
            self.donor_lifetime = float(self.donor_line_edit.text().strip())
            self.background_real = float(
                self.background_real_edit.text().strip()
            )
            self.background_imag = float(
                self.background_imag_edit.text().strip()
            )

            donor_trajectory_real, donor_trajectory_imag = (
                phasor_from_fret_donor(
                    self.frequency,
                    self.donor_lifetime,
                    fret_efficiency=self._fret_efficiencies,
                    donor_background=self.donor_background,
                    background_imag=self.background_imag,
                    background_real=self.background_real,
                    donor_fretting=self.donor_fretting_proportion,
                )
            )

            ax = self.parent_widget.canvas_widget.figure.gca()

            if self.fret_layer is not None and self.use_colormap:
                if (
                    hasattr(self, 'fret_colormap')
                    and self.fret_colormap is not None
                ):
                    colormap = LinearSegmentedColormap.from_list(
                        "fret_interp", self.fret_colormap, N=256
                    )
                else:
                    colormap = plt.cm.turbo

                donor_color = colormap(0.0)[:3]
                background_color = colormap(1.0)[:3]
            else:
                donor_color = 'dimgray'
                background_color = 'dimgray'

            trajectory_zorder = 10
            dot_zorder = 11

            if self.fret_layer is not None and self.use_colormap:
                self._draw_colormap_trajectory(
                    ax,
                    donor_trajectory_real,
                    donor_trajectory_imag,
                    zorder=trajectory_zorder,
                )
            else:
                self.current_donor_line = ax.plot(
                    donor_trajectory_real,
                    donor_trajectory_imag,
                    color='dimgray',
                    linewidth=3,
                    label='Donor Trajectory',
                    zorder=trajectory_zorder,
                )[0]

            circle_radius = 0.02

            donor_circle = plt.Circle(
                (donor_trajectory_real[0], donor_trajectory_imag[0]),
                circle_radius,
                fill=True,
                facecolor=donor_color,
                linewidth=1,
                zorder=dot_zorder,
            )
            self.current_donor_circle = ax.add_patch(donor_circle)

            background_circle = plt.Circle(
                (donor_trajectory_real[-1], donor_trajectory_imag[-1]),
                circle_radius,
                fill=True,
                facecolor=background_color,
                linewidth=1,
                zorder=dot_zorder,
            )
            self.current_background_circle = ax.add_patch(background_circle)

            self.parent_widget.canvas_widget.canvas.draw_idle()

        except Exception as e:
            show_error(f"Error drawing line: {str(e)}")

    def _draw_colormap_trajectory(
        self, ax, trajectory_real, trajectory_imag, zorder=10
    ):
        """Draw a colormap trajectory line."""
        num_segments = min(
            len(trajectory_real) * self.colormap_density_factor,
            len(trajectory_real) - 1,
        )

        if hasattr(self, 'fret_colormap') and self.fret_colormap is not None:
            colormap = LinearSegmentedColormap.from_list(
                "fret_interp", self.fret_colormap, N=256
            )
        else:
            colormap = plt.cm.turbo

        if (
            hasattr(self, 'colormap_contrast_limits')
            and self.colormap_contrast_limits is not None
        ):
            vmin, vmax = self.colormap_contrast_limits
        elif self.fret_layer is not None:
            vmin, vmax = self.fret_layer.contrast_limits
        else:
            vmin, vmax = 0, 1

        segments = []
        colors = []

        for i in range(num_segments):
            start_idx = int(i * (len(trajectory_real) - 1) / num_segments)
            end_idx = int((i + 1) * (len(trajectory_real) - 1) / num_segments)

            end_idx = min(end_idx, len(trajectory_real) - 1)

            if i > 0:
                start_idx = max(0, start_idx - 1)

            segment = [
                (trajectory_real[start_idx], trajectory_imag[start_idx]),
                (trajectory_real[end_idx], trajectory_imag[end_idx]),
            ]
            segments.append(segment)

            fret_value = self._fret_efficiencies[start_idx]
            colors.append(fret_value)

        lc = LineCollection(
            segments, cmap=colormap, linewidths=3, zorder=zorder
        )
        lc.set_array(np.array(colors))
        lc.set_clim(vmin, vmax)

        self.current_donor_line = ax.add_collection(lc)

    def _on_colormap_changed(self, event):
        """Handle changes to the colormap of the FRET layer."""
        if self.fret_layer is not None:
            layer = event.source
            self.fret_colormap = layer.colormap.colors
            self.colormap_contrast_limits = layer.contrast_limits
            
            colormap_name = getattr(layer.colormap, 'name', 'custom')
            colormap_colors = getattr(layer.colormap, 'colors', None)
            
            if colormap_colors is not None:
                if hasattr(colormap_colors, 'tolist'):
                    colormap_colors = colormap_colors.tolist()
                elif isinstance(colormap_colors, np.ndarray):
                    colormap_colors = colormap_colors.tolist()
            
            self._update_fret_setting_in_metadata('colormap_settings.colormap_name', colormap_name)
            self._update_fret_setting_in_metadata('colormap_settings.colormap_colors', colormap_colors)
            self._update_fret_setting_in_metadata('colormap_settings.colormap_changed', True)

            colormap_name = getattr(layer.colormap, 'name', 'custom')
            colormap_colors = getattr(layer.colormap, 'colors', None)

            if colormap_colors is not None:
                if hasattr(colormap_colors, 'tolist'):
                    colormap_colors = colormap_colors.tolist()
                elif isinstance(colormap_colors, np.ndarray):
                    colormap_colors = colormap_colors.tolist()

            self._update_fret_setting_in_metadata(
                'colormap_settings.colormap_name', colormap_name
            )
            self._update_fret_setting_in_metadata(
                'colormap_settings.colormap_colors', colormap_colors
            )
            self._update_fret_setting_in_metadata(
                'colormap_settings.colormap_changed', True
            )

            self.plot_donor_trajectory()

    def _on_contrast_limits_changed(self, event):
        """Handle changes to the contrast limits of the FRET layer."""
        if self.fret_layer is not None:
            layer = event.source
            self.colormap_contrast_limits = layer.contrast_limits
            
            contrast_limits = layer.contrast_limits
            if hasattr(contrast_limits, 'tolist'):
                contrast_limits = contrast_limits.tolist()
            elif isinstance(contrast_limits, np.ndarray):
                contrast_limits = contrast_limits.tolist()
            
            self._update_fret_setting_in_metadata('colormap_settings.contrast_limits', contrast_limits)

            contrast_limits = layer.contrast_limits
            if hasattr(contrast_limits, 'tolist'):
                contrast_limits = contrast_limits.tolist()
            elif isinstance(contrast_limits, np.ndarray):
                contrast_limits = contrast_limits.tolist()

            self._update_fret_setting_in_metadata(
                'colormap_settings.contrast_limits', contrast_limits
            )

            self.plot_donor_trajectory()

    def _get_default_fret_settings(self):
        """Get default settings dictionary for FRET parameters."""
        return {
            'donor_lifetime': None,
<<<<<<< HEAD
            'frequency': None,
=======
>>>>>>> 9b4aecc7
            'donor_background': 0.1,
            'background_real': 0.0,
            'background_imag': 0.0,
            'donor_fretting_proportion': 1.0,
            'use_colormap': True,
<<<<<<< HEAD
            'analysis_performed': False,
=======
>>>>>>> 9b4aecc7
            'background_positions_by_harmonic': {},
            'colormap_settings': {
                'colormap_name': 'viridis',
                'colormap_colors': None,
                'contrast_limits': (0, 1),
<<<<<<< HEAD
                'colormap_changed': False
            }
        }

    def _initialize_fret_settings_in_metadata(self, layer):
        """Initialize FRET settings in layer metadata if not present."""
        if 'settings' not in layer.metadata:
            layer.metadata['settings'] = {}
        
        if 'fret' not in layer.metadata['settings']:
            layer.metadata['settings']['fret'] = self._get_default_fret_settings()

    def _update_fret_setting_in_metadata(self, key_path, value):
        """Update a specific FRET setting in the current layer's metadata."""
        if hasattr(self, '_updating_settings') and self._updating_settings:
            return
            
        layer_name = self.parent_widget.image_layer_with_phasor_features_combobox.currentText()
        if not layer_name:
            return
            
        try:
            layer = self.viewer.layers[layer_name]
            
            if 'settings' not in layer.metadata:
                layer.metadata['settings'] = {}
            if 'fret' not in layer.metadata['settings']:
                layer.metadata['settings']['fret'] = self._get_default_fret_settings()
            
            keys = key_path.split('.')
            current_dict = layer.metadata['settings']['fret']
            
            for key in keys[:-1]:
                if key not in current_dict:
                    current_dict[key] = {}
                current_dict = current_dict[key]
            
            current_dict[keys[-1]] = value
        except (KeyError, AttributeError):
            pass

    def _restore_fret_settings_from_metadata(self):
        """Restore all FRET settings from the current layer's metadata."""
        layer_name = self.parent_widget.image_layer_with_phasor_features_combobox.currentText()
        if not layer_name:
            return
            
        layer = self.viewer.layers[layer_name]
        if 'settings' not in layer.metadata or 'fret' not in layer.metadata['settings']:
            self._initialize_fret_settings_in_metadata(layer)
            return
            
        self._updating_settings = True
        try:
            settings = layer.metadata['settings']['fret']
            
            self.donor_line_edit.clear()
            self.frequency_input.clear()
            
            if settings.get('donor_lifetime') is not None:
                self.donor_lifetime = settings['donor_lifetime']
                self.donor_line_edit.setText(str(self.donor_lifetime))
            
            if settings.get('frequency') is not None:
                base_frequency = settings['frequency']
                self.frequency_input.setText(str(base_frequency))
                self.frequency = base_frequency * self.parent_widget.harmonic
            
            if settings.get('donor_background') is not None:
                self.donor_background = settings['donor_background']
                self.background_slider.setValue(int(self.donor_background * 100))
                self.background_label.setText(f"{self.donor_background:.2f}")
            
            if settings.get('background_positions_by_harmonic'):
                self.background_positions_by_harmonic = settings['background_positions_by_harmonic'].copy()
            
            self._load_background_position_for_harmonic(self.current_harmonic)
            
            if settings.get('donor_fretting_proportion') is not None:
                self.donor_fretting_proportion = settings['donor_fretting_proportion']
                self.fretting_slider.setValue(int(self.donor_fretting_proportion * 100))
                self.fretting_label.setText(f"{self.donor_fretting_proportion:.2f}")
            
            if settings.get('use_colormap') is not None:
                self.use_colormap = settings['use_colormap']
                self.colormap_checkbox.setChecked(self.use_colormap)
            
            if 'colormap_settings' in settings:
                colormap_settings = settings['colormap_settings']
                self._saved_colormap_name = colormap_settings.get('colormap_name', 'viridis')
                self._saved_colormap_colors = colormap_settings.get('colormap_colors', None)
                self._saved_contrast_limits = colormap_settings.get('contrast_limits', (0, 1))
                self._colormap_was_changed = colormap_settings.get('colormap_changed', False)
                        
=======
                'colormap_changed': False,
            },
            'donor_source': 'Manual',
            'donor_layer_name': None,
            'donor_lifetime_type': 'Apparent Phase Lifetime',
            'background_source': 'Manual',
            'background_layer_name': None,
        }

    def _update_fret_setting_in_metadata(self, key_path, value):
        """Update a specific FRET setting in the current layer's metadata."""
        if self._updating_settings:
            return

        layer_name = (
            self.parent_widget.image_layer_with_phasor_features_combobox.currentText()
        )
        if not layer_name:
            return

        layer = self.viewer.layers[layer_name]

        if 'settings' not in layer.metadata:
            layer.metadata['settings'] = {}
        if 'fret' not in layer.metadata['settings']:
            layer.metadata['settings']['fret'] = {}

        keys = key_path.split('.')
        settings = layer.metadata['settings']['fret']
        for key in keys[:-1]:
            if key not in settings:
                settings[key] = {}
            settings = settings[key]
        settings[keys[-1]] = value

    def _restore_fret_settings_from_metadata(self):
        """Restore all FRET settings from the current layer's metadata."""
        layer_name = (
            self.parent_widget.image_layer_with_phasor_features_combobox.currentText()
        )
        if not layer_name:
            return

        layer = self.viewer.layers[layer_name]
        if (
            'settings' not in layer.metadata
            or 'fret' not in layer.metadata['settings']
        ):
            return

        self._updating_settings = True
        try:
            settings = layer.metadata['settings']['fret']

            self.donor_line_edit.clear()
            self.frequency_input.clear()

            if settings.get('donor_lifetime') is not None:
                self.donor_lifetime = settings['donor_lifetime']
                self.donor_line_edit.setText(str(self.donor_lifetime))

            frequency = layer.metadata['settings'].get('frequency', None)
            if frequency is not None:
                self.frequency_input.setText(str(frequency))
                self.frequency = frequency * self.parent_widget.harmonic
            else:
                self.frequency_input.setText("")
                self.frequency = None

            if settings.get('donor_background') is not None:
                self.donor_background = settings['donor_background']
                self.background_slider.setValue(
                    int(self.donor_background * 100)
                )
                self.background_label.setText(f"{self.donor_background:.2f}")

            if settings.get('background_positions_by_harmonic'):
                self.background_positions_by_harmonic = settings[
                    'background_positions_by_harmonic'
                ].copy()

            self._load_background_position_for_harmonic(self.current_harmonic)

            if settings.get('donor_fretting_proportion') is not None:
                self.donor_fretting_proportion = settings[
                    'donor_fretting_proportion'
                ]
                self.fretting_slider.setValue(
                    int(self.donor_fretting_proportion * 100)
                )
                self.fretting_label.setText(
                    f"{self.donor_fretting_proportion:.2f}"
                )

            if settings.get('use_colormap') is not None:
                self.use_colormap = settings['use_colormap']
                self.colormap_checkbox.setChecked(self.use_colormap)

            donor_source = settings.get('donor_source', 'Manual')
            donor_layer_name = settings.get('donor_layer_name', None)
            donor_lifetime_type = settings.get(
                'donor_lifetime_type', 'Apparent Phase Lifetime'
            )

            donor_layer_exists = (
                donor_layer_name is not None
                and donor_layer_name in self.viewer.layers
                and donor_layer_name != "Select layer..."
            )

            if donor_source == 'From layer' and donor_layer_exists:
                self.donor_source_selector.setCurrentIndex(1)
                index = self.donor_lifetime_combobox.findText(donor_layer_name)
                if index >= 0:
                    self.donor_lifetime_combobox.setCurrentIndex(index)

                type_index = self.lifetime_type_combobox.findText(
                    donor_lifetime_type
                )
                if type_index >= 0:
                    self.lifetime_type_combobox.setCurrentIndex(type_index)
            else:
                self.donor_source_selector.setCurrentIndex(0)
                if settings.get('donor_lifetime') is not None:
                    self.donor_line_edit.setText(
                        str(settings['donor_lifetime'])
                    )

            background_source = settings.get('background_source', 'Manual')
            background_layer_name = settings.get('background_layer_name', None)

            background_layer_exists = (
                background_layer_name is not None
                and background_layer_name in self.viewer.layers
                and background_layer_name != "Select layer..."
            )

            if background_source == 'From layer' and background_layer_exists:
                self.bg_source_selector.setCurrentIndex(1)
                index = self.background_image_combobox.findText(
                    background_layer_name
                )
                if index >= 0:
                    self.background_image_combobox.setCurrentIndex(index)
            else:
                self.bg_source_selector.setCurrentIndex(0)
                if settings.get('background_positions_by_harmonic'):
                    self.background_positions_by_harmonic = settings[
                        'background_positions_by_harmonic'
                    ].copy()
                    self._load_background_position_for_harmonic(
                        self.current_harmonic
                    )

            if 'colormap_settings' in settings:
                colormap_settings = settings['colormap_settings']
                self._saved_colormap_name = colormap_settings.get(
                    'colormap_name', 'viridis'
                )
                self._saved_colormap_colors = colormap_settings.get(
                    'colormap_colors', None
                )
                self._saved_contrast_limits = colormap_settings.get(
                    'contrast_limits', (0, 1)
                )
                self._colormap_was_changed = colormap_settings.get(
                    'colormap_changed', False
                )

>>>>>>> 9b4aecc7
        finally:
            self._updating_settings = False

    def _recreate_fret_from_metadata(self):
        """Recreate FRET analysis from metadata if it was previously performed."""
<<<<<<< HEAD
        layer_name = self.parent_widget.image_layer_with_phasor_features_combobox.currentText()
        if layer_name:
            layer = self.viewer.layers[layer_name]
            if ('settings' in layer.metadata and 
                'fret' in layer.metadata['settings'] and
                layer.metadata['settings']['fret'].get('analysis_performed', False)):
                
                if (self.donor_line_edit.text() and self.frequency_input.text()):
=======
        layer_name = (
            self.parent_widget.image_layer_with_phasor_features_combobox.currentText()
        )
        if layer_name:
            layer = self.viewer.layers[layer_name]
            if (
                'settings' in layer.metadata
                and 'fret' in layer.metadata['settings']
            ):

                if self.donor_line_edit.text() and self.frequency_input.text():
>>>>>>> 9b4aecc7
                    self._updating_settings = True
                    try:
                        self.calculate_fret_efficiency()
                        if hasattr(self, '_saved_colormap_name'):
                            self._apply_saved_fret_colormap_settings()
                    finally:
                        self._updating_settings = False
            else:
<<<<<<< HEAD
                if (self.donor_line_edit.text() and self.frequency_input.text()):
=======
                if self.donor_line_edit.text() and self.frequency_input.text():
>>>>>>> 9b4aecc7
                    self.plot_donor_trajectory()

    def _apply_saved_fret_colormap_settings(self):
        """Apply saved colormap settings to FRET layer if it exists."""
<<<<<<< HEAD
        if (self.fret_layer is not None and 
            hasattr(self, '_saved_colormap_name')):
            
            try:
                self.fret_layer.events.colormap.disconnect(self._on_colormap_changed)
                self.fret_layer.events.contrast_limits.disconnect(self._on_contrast_limits_changed)
                
                if self._saved_colormap_colors is not None:
                    from napari.utils.colormaps import Colormap
                    
=======
        if self.fret_layer is not None and hasattr(
            self, '_saved_colormap_name'
        ):

            try:
                self.fret_layer.events.colormap.disconnect(
                    self._on_colormap_changed
                )
                self.fret_layer.events.contrast_limits.disconnect(
                    self._on_contrast_limits_changed
                )

                if self._saved_colormap_colors is not None:
                    from napari.utils.colormaps import Colormap

>>>>>>> 9b4aecc7
                    if isinstance(self._saved_colormap_colors, list):
                        saved_colors = np.array(self._saved_colormap_colors)
                    else:
                        saved_colors = self._saved_colormap_colors
<<<<<<< HEAD
                    
                    saved_colormap = Colormap(colors=saved_colors, name="saved_custom")
                    self.fret_layer.colormap = saved_colormap
                else:
                    self.fret_layer.colormap = self._saved_colormap_name
                
=======

                    saved_colormap = Colormap(
                        colors=saved_colors, name="saved_custom"
                    )
                    self.fret_layer.colormap = saved_colormap
                else:
                    self.fret_layer.colormap = self._saved_colormap_name

>>>>>>> 9b4aecc7
                if isinstance(self._saved_contrast_limits, list):
                    saved_limits = tuple(self._saved_contrast_limits)
                else:
                    saved_limits = self._saved_contrast_limits
<<<<<<< HEAD
                
                self.fret_layer.contrast_limits = saved_limits
                
                self.fret_colormap = self.fret_layer.colormap.colors
                self.colormap_contrast_limits = self.fret_layer.contrast_limits
                
                self.fret_layer.events.colormap.connect(self._on_colormap_changed)
                self.fret_layer.events.contrast_limits.connect(self._on_contrast_limits_changed)
                
                self.plot_donor_trajectory()
                
            except Exception as e:
                print(f"Error applying saved colormap settings: {e}")
                try:
                    self.fret_layer.events.colormap.connect(self._on_colormap_changed)
                    self.fret_layer.events.contrast_limits.connect(self._on_contrast_limits_changed)
=======

                self.fret_layer.contrast_limits = saved_limits

                self.fret_colormap = self.fret_layer.colormap.colors
                self.colormap_contrast_limits = self.fret_layer.contrast_limits

                self.fret_layer.events.colormap.connect(
                    self._on_colormap_changed
                )
                self.fret_layer.events.contrast_limits.connect(
                    self._on_contrast_limits_changed
                )

                self.plot_donor_trajectory()

            except Exception as e:
                print(f"Error applying saved colormap settings: {e}")
                try:
                    self.fret_layer.events.colormap.connect(
                        self._on_colormap_changed
                    )
                    self.fret_layer.events.contrast_limits.connect(
                        self._on_contrast_limits_changed
                    )
>>>>>>> 9b4aecc7
                except Exception:
                    pass

    def _reconnect_existing_fret_layer(self, layer_name):
        """Reconnect to existing FRET layer if it exists for this layer."""
        fret_layer_name = f"FRET efficiency: {layer_name}"
<<<<<<< HEAD
        
        if fret_layer_name in self.viewer.layers:
            self.fret_layer = self.viewer.layers[fret_layer_name]
            
            self.fret_layer.events.colormap.connect(self._on_colormap_changed)
            self.fret_layer.events.contrast_limits.connect(self._on_contrast_limits_changed)
            
=======

        if fret_layer_name in self.viewer.layers:
            self.fret_layer = self.viewer.layers[fret_layer_name]

            self.fret_layer.events.colormap.connect(self._on_colormap_changed)
            self.fret_layer.events.contrast_limits.connect(
                self._on_contrast_limits_changed
            )

>>>>>>> 9b4aecc7
            if hasattr(self, '_saved_colormap_name'):
                self._apply_saved_fret_colormap_settings()
            else:
                self.fret_colormap = self.fret_layer.colormap.colors
                self.colormap_contrast_limits = self.fret_layer.contrast_limits

    def _on_image_layer_changed(self):
        """Callback whenever the image layer with phasor features changes."""
        if self.current_donor_line is not None:
            try:
                self.current_donor_line.remove()
            except ValueError:
                pass
            self.current_donor_line = None

        if self.current_donor_circle is not None:
            try:
                self.current_donor_circle.remove()
            except ValueError:
                pass
            self.current_donor_circle = None

        if self.current_background_circle is not None:
            try:
                self.current_background_circle.remove()
            except ValueError:
                pass
            self.current_background_circle = None

        if self.fret_layer is not None:
            try:
<<<<<<< HEAD
                self.fret_layer.events.colormap.disconnect(self._on_colormap_changed)
                self.fret_layer.events.contrast_limits.disconnect(self._on_contrast_limits_changed)
            except Exception:
                pass
        
        self.fret_layer = None
        self.fret_colormap = None
        self.colormap_contrast_limits = None
        
        layer_name = self.parent_widget.image_layer_with_phasor_features_combobox.currentText()
        
        if layer_name:
            layer = self.viewer.layers[layer_name]
            self._initialize_fret_settings_in_metadata(layer)
            
            self._reconnect_existing_fret_layer(layer_name)
            
            self._updating_settings = True
            try:
                # Reset background positions before restoring from metadata
=======
                self.fret_layer.events.colormap.disconnect(
                    self._on_colormap_changed
                )
                self.fret_layer.events.contrast_limits.disconnect(
                    self._on_contrast_limits_changed
                )
            except Exception:
                pass

        self.fret_layer = None
        self.fret_colormap = None
        self.colormap_contrast_limits = None

        layer_name = (
            self.parent_widget.image_layer_with_phasor_features_combobox.currentText()
        )

        if layer_name:
            self._reconnect_existing_fret_layer(layer_name)

            self._updating_settings = True
            try:
>>>>>>> 9b4aecc7
                self.background_positions_by_harmonic = {}
                self._restore_fret_settings_from_metadata()
                self._recreate_fret_from_metadata()
            finally:
                self._updating_settings = False
<<<<<<< HEAD
                
=======

>>>>>>> 9b4aecc7
            self._previous_layer_name = layer_name
        else:
            self._updating_settings = True
            try:
                self.donor_line_edit.clear()
                self.frequency_input.clear()
                self.background_slider.setValue(10)
                self.background_label.setText("0.10")
                self.background_real_edit.setText("0.0")
                self.background_imag_edit.setText("0.0")
                self.fretting_slider.setValue(100)
                self.fretting_label.setText("1.00")
                self.colormap_checkbox.setChecked(True)
<<<<<<< HEAD
                
                self.background_positions_by_harmonic = {}
            finally:
                self._updating_settings = False
                
            self._previous_layer_name = None

=======

                self.background_positions_by_harmonic = {}
            finally:
                self._updating_settings = False

            self._previous_layer_name = None
>>>>>>> 9b4aecc7

    def calculate_fret_efficiency(self):
        """Calculate FRET efficiency based on donor intensities."""
        if not self.donor_line_edit.text().strip():
            show_warning("Enter a Donor lifetime value.")
            return

        if not self.frequency_input.text().strip():
            show_warning("Enter a frequency value.")
            return
        try:
            float(self.donor_line_edit.text().strip())
            float(self.frequency_input.text().strip())
        except ValueError:
            show_error(
                "Enter valid numeric values for donor lifetime and frequency."
            )
            return
        if self.parent_widget._labels_layer_with_phasor_features is None:
            return
        labels_layer_name = (
            self.parent_widget.image_layer_with_phasor_features_combobox.currentText()
        )
        if not labels_layer_name:
            return

<<<<<<< HEAD
        if not hasattr(self, '_updating_settings') or not self._updating_settings:
=======
        if (
            not hasattr(self, '_updating_settings')
            or not self._updating_settings
        ):
>>>>>>> 9b4aecc7
            try:
                if self.donor_line_edit.text():
                    donor_lifetime = float(self.donor_line_edit.text())
                    self.donor_lifetime = donor_lifetime
<<<<<<< HEAD
                    self._update_fret_setting_in_metadata('donor_lifetime', donor_lifetime)
            except ValueError:
                pass
            
            try:
                if self.frequency_input.text():
                    frequency = float(self.frequency_input.text().strip())
                    self._update_fret_setting_in_metadata('frequency', frequency)
            except ValueError:
                pass
            
            self._update_fret_setting_in_metadata('donor_background', self.donor_background)
            self._update_fret_setting_in_metadata('background_real', self.background_real)
            self._update_fret_setting_in_metadata('background_imag', self.background_imag)
            self._update_fret_setting_in_metadata('donor_fretting_proportion', self.donor_fretting_proportion)
            self._update_fret_setting_in_metadata('use_colormap', self.use_colormap)
            self._update_fret_setting_in_metadata('background_positions_by_harmonic', self.background_positions_by_harmonic)
            self._update_fret_setting_in_metadata('analysis_performed', True)
=======
                    self._update_fret_setting_in_metadata(
                        'donor_lifetime', donor_lifetime
                    )
            except ValueError:
                pass

            layer = self.viewer.layers[labels_layer_name]
            if 'settings' not in layer.metadata:
                layer.metadata['settings'] = {}
            if 'fret' not in layer.metadata['settings']:
                layer.metadata['settings'][
                    'fret'
                ] = self._get_default_fret_settings()

            self._update_fret_setting_in_metadata(
                'donor_background', self.donor_background
            )
            self._update_fret_setting_in_metadata(
                'background_real', self.background_real
            )
            self._update_fret_setting_in_metadata(
                'background_imag', self.background_imag
            )
            self._update_fret_setting_in_metadata(
                'donor_fretting_proportion', self.donor_fretting_proportion
            )
            self._update_fret_setting_in_metadata(
                'use_colormap', self.use_colormap
            )
            self._update_fret_setting_in_metadata(
                'background_positions_by_harmonic',
                self.background_positions_by_harmonic,
            )
>>>>>>> 9b4aecc7

        sample_layer = self.viewer.layers[labels_layer_name]
        phasor_data = (
            self.parent_widget._labels_layer_with_phasor_features.features
        )
        harmonic_mask = phasor_data['harmonic'] == self.parent_widget.harmonic
        real = phasor_data.loc[harmonic_mask, 'G']
        imag = phasor_data.loc[harmonic_mask, 'S']

        if not hasattr(self, 'donor_lifetime') or self.donor_lifetime is None:
            try:
                self.donor_lifetime = float(self.donor_line_edit.text())
            except ValueError:
                show_error("Please enter a valid donor lifetime")
                return

        if hasattr(self.current_donor_line, 'get_xydata'):
            neighbor_real, neighbor_imag = (
                self.current_donor_line.get_xydata().T
            )
        else:
            base_frequency = float(self.frequency_input.text().strip())
            effective_frequency = base_frequency * self.parent_widget.harmonic

            donor_trajectory_real, donor_trajectory_imag = (
                phasor_from_fret_donor(
                    effective_frequency,
                    self.donor_lifetime,
                    fret_efficiency=self._fret_efficiencies,
                    donor_background=self.donor_background,
                    background_imag=self.background_imag,
                    background_real=self.background_real,
                    donor_fretting=self.donor_fretting_proportion,
                )
            )
            neighbor_real, neighbor_imag = (
                donor_trajectory_real,
                donor_trajectory_imag,
            )

        fret_efficiency = phasor_nearest_neighbor(
            np.array(real),
            np.array(imag),
            neighbor_real,
            neighbor_imag,
            values=self._fret_efficiencies,
        )
        fret_efficiency = fret_efficiency.reshape(
            self.parent_widget._labels_layer_with_phasor_features.data.shape
        )

        fret_layer_name = f"FRET efficiency: {labels_layer_name}"
<<<<<<< HEAD
        
        default_colormap = 'viridis'
        default_contrast_limits = (0, 1)
        
        if hasattr(self, '_saved_colormap_name') and not self._updating_settings:
            if self._saved_colormap_colors is not None:
                from napari.utils.colormaps import Colormap
=======

        default_colormap = 'viridis'
        default_contrast_limits = (0, 1)

        if (
            hasattr(self, '_saved_colormap_name')
            and not self._updating_settings
        ):
            if self._saved_colormap_colors is not None:
                from napari.utils.colormaps import Colormap

>>>>>>> 9b4aecc7
                if isinstance(self._saved_colormap_colors, list):
                    saved_colors = np.array(self._saved_colormap_colors)
                else:
                    saved_colors = self._saved_colormap_colors
<<<<<<< HEAD
                default_colormap = Colormap(colors=saved_colors, name="saved_custom")
            else:
                default_colormap = self._saved_colormap_name
            
=======
                default_colormap = Colormap(
                    colors=saved_colors, name="saved_custom"
                )
            else:
                default_colormap = self._saved_colormap_name

>>>>>>> 9b4aecc7
            if isinstance(self._saved_contrast_limits, list):
                default_contrast_limits = tuple(self._saved_contrast_limits)
            else:
                default_contrast_limits = self._saved_contrast_limits
<<<<<<< HEAD
        
=======

>>>>>>> 9b4aecc7
        selected_fret_layer = Image(
            fret_efficiency,
            name=fret_layer_name,
            scale=self.parent_widget._labels_layer_with_phasor_features.scale,
            colormap=default_colormap,
            contrast_limits=default_contrast_limits,
        )

        if fret_layer_name in self.viewer.layers:
            self.viewer.layers.remove(self.viewer.layers[fret_layer_name])

        self.fret_layer = self.viewer.add_layer(selected_fret_layer)
        self.fret_colormap = self.fret_layer.colormap.colors
        self.fret_layer.events.colormap.connect(self._on_colormap_changed)
        self.colormap_contrast_limits = self.fret_layer.contrast_limits
        self.fret_layer.events.contrast_limits.connect(
            self._on_contrast_limits_changed
        )

<<<<<<< HEAD
        if not hasattr(self, '_saved_colormap_name') or self._updating_settings:
            self._update_fret_setting_in_metadata('colormap_settings.colormap_name', 'viridis')
            self._update_fret_setting_in_metadata('colormap_settings.colormap_colors', None)
            self._update_fret_setting_in_metadata('colormap_settings.contrast_limits', [0, 1])
            self._update_fret_setting_in_metadata('colormap_settings.colormap_changed', False)
=======
        if (
            not hasattr(self, '_saved_colormap_name')
            or self._updating_settings
        ):
            self._update_fret_setting_in_metadata(
                'colormap_settings.colormap_name', 'viridis'
            )
            self._update_fret_setting_in_metadata(
                'colormap_settings.colormap_colors', None
            )
            self._update_fret_setting_in_metadata(
                'colormap_settings.contrast_limits', [0, 1]
            )
            self._update_fret_setting_in_metadata(
                'colormap_settings.colormap_changed', False
            )
>>>>>>> 9b4aecc7

        self.plot_donor_trajectory()

        update_frequency_in_metadata(
            sample_layer,
            self.frequency_input.text().strip(),
        )<|MERGE_RESOLUTION|>--- conflicted
+++ resolved
@@ -431,11 +431,6 @@
                 self.background_positions_by_harmonic[
                     self.current_harmonic
                 ] = {'real': real, 'imag': imag}
-<<<<<<< HEAD
-                
-                layer_name = self.parent_widget.image_layer_with_phasor_features_combobox.currentText()
-                if layer_name and (not hasattr(self, '_updating_settings') or not self._updating_settings):
-=======
 
                 layer_name = (
                     self.parent_widget.image_layer_with_phasor_features_combobox.currentText()
@@ -444,16 +439,10 @@
                     not hasattr(self, '_updating_settings')
                     or not self._updating_settings
                 ):
->>>>>>> 9b4aecc7
                     current_layer = self.viewer.layers[layer_name]
                     if 'settings' not in current_layer.metadata:
                         current_layer.metadata['settings'] = {}
                     if 'fret' not in current_layer.metadata['settings']:
-<<<<<<< HEAD
-                        current_layer.metadata['settings']['fret'] = self._get_default_fret_settings()
-                    
-                    current_layer.metadata['settings']['fret']['background_positions_by_harmonic'] = self.background_positions_by_harmonic.copy()
-=======
                         current_layer.metadata['settings'][
                             'fret'
                         ] = self._get_default_fret_settings()
@@ -461,7 +450,6 @@
                     current_layer.metadata['settings']['fret'][
                         'background_positions_by_harmonic'
                     ] = self.background_positions_by_harmonic.copy()
->>>>>>> 9b4aecc7
             except ValueError:
                 pass
 
@@ -469,11 +457,7 @@
         """Load background position for the specified harmonic."""
         self.background_real_edit.blockSignals(True)
         self.background_imag_edit.blockSignals(True)
-<<<<<<< HEAD
-        
-=======
-
->>>>>>> 9b4aecc7
+
         try:
             if harmonic in self.background_positions_by_harmonic:
                 stored = self.background_positions_by_harmonic[harmonic]
@@ -497,23 +481,6 @@
             imag = float(self.background_imag_edit.text().strip())
             self.background_real = real
             self.background_imag = imag
-<<<<<<< HEAD
-            
-            self.background_positions_by_harmonic[self.current_harmonic] = {
-                'real': real,
-                'imag': imag
-            }
-            
-            if (not hasattr(self, '_updating_settings') or not self._updating_settings):
-                layer_name = self.parent_widget.image_layer_with_phasor_features_combobox.currentText()
-                if layer_name:
-                    self._update_fret_setting_in_metadata('background_real', real)
-                    self._update_fret_setting_in_metadata('background_imag', imag)
-                    self._update_fret_setting_in_metadata('background_positions_by_harmonic', self.background_positions_by_harmonic)
-        except ValueError:
-            pass
-        
-=======
 
             self.background_positions_by_harmonic[self.current_harmonic] = {
                 'real': real,
@@ -543,7 +510,6 @@
                 "Invalid background position: please enter numeric values."
             )
 
->>>>>>> 9b4aecc7
         self._on_parameters_changed()
 
     def _on_background_slider_changed(self):
@@ -551,12 +517,6 @@
         value = self.background_slider.value() / 100.0
         self.donor_background = value
         self.background_label.setText(f"{value:.2f}")
-<<<<<<< HEAD
-        
-        if not hasattr(self, '_updating_settings') or not self._updating_settings:
-            self._update_fret_setting_in_metadata('donor_background', value)
-        
-=======
 
         if (
             not hasattr(self, '_updating_settings')
@@ -564,7 +524,6 @@
         ):
             self._update_fret_setting_in_metadata('donor_background', value)
 
->>>>>>> 9b4aecc7
         self._on_parameters_changed()
 
     def _on_fretting_slider_changed(self):
@@ -572,12 +531,6 @@
         value = self.fretting_slider.value() / 100.0
         self.donor_fretting_proportion = value
         self.fretting_label.setText(f"{value:.2f}")
-<<<<<<< HEAD
-        
-        if not hasattr(self, '_updating_settings') or not self._updating_settings:
-            self._update_fret_setting_in_metadata('donor_fretting_proportion', value)
-        
-=======
 
         if (
             not hasattr(self, '_updating_settings')
@@ -587,18 +540,11 @@
                 'donor_fretting_proportion', value
             )
 
->>>>>>> 9b4aecc7
         self._on_parameters_changed()
 
     def _on_colormap_checkbox_changed(self):
         """Handle colormap checkbox state change."""
         self.use_colormap = self.colormap_checkbox.isChecked()
-<<<<<<< HEAD
-        
-        if not hasattr(self, '_updating_settings') or not self._updating_settings:
-            self._update_fret_setting_in_metadata('use_colormap', self.use_colormap)
-        
-=======
 
         if (
             not hasattr(self, '_updating_settings')
@@ -608,34 +554,10 @@
                 'use_colormap', self.use_colormap
             )
 
->>>>>>> 9b4aecc7
         self.plot_donor_trajectory()
 
     def _on_parameters_changed(self):
         """Update plot when any parameter changes."""
-<<<<<<< HEAD
-        # Only store values if we have a valid layer selected
-        layer_name = self.parent_widget.image_layer_with_phasor_features_combobox.currentText()
-        if not layer_name:
-            return
-            
-        if self.donor_line_edit.text():
-            try:
-                self.donor_lifetime = float(self.donor_line_edit.text())
-                if not hasattr(self, '_updating_settings') or not self._updating_settings:
-                    self._update_fret_setting_in_metadata('donor_lifetime', self.donor_lifetime)
-            except ValueError:
-                pass
-        
-        if self.frequency_input.text():
-            try:
-                base_frequency = float(self.frequency_input.text().strip())
-                if not hasattr(self, '_updating_settings') or not self._updating_settings:
-                    self._update_fret_setting_in_metadata('frequency', base_frequency)
-            except ValueError:
-                pass
-        
-=======
         if self._updating_settings:
             return
 
@@ -656,7 +578,6 @@
                     "Invalid donor lifetime: please enter a numeric value."
                 )
 
->>>>>>> 9b4aecc7
         if (
             self.donor_line_edit.text()
             and self.frequency_input.text()
@@ -1148,28 +1069,15 @@
             layer = event.source
             self.fret_colormap = layer.colormap.colors
             self.colormap_contrast_limits = layer.contrast_limits
-            
+
             colormap_name = getattr(layer.colormap, 'name', 'custom')
             colormap_colors = getattr(layer.colormap, 'colors', None)
-            
+
             if colormap_colors is not None:
                 if hasattr(colormap_colors, 'tolist'):
                     colormap_colors = colormap_colors.tolist()
                 elif isinstance(colormap_colors, np.ndarray):
                     colormap_colors = colormap_colors.tolist()
-            
-            self._update_fret_setting_in_metadata('colormap_settings.colormap_name', colormap_name)
-            self._update_fret_setting_in_metadata('colormap_settings.colormap_colors', colormap_colors)
-            self._update_fret_setting_in_metadata('colormap_settings.colormap_changed', True)
-
-            colormap_name = getattr(layer.colormap, 'name', 'custom')
-            colormap_colors = getattr(layer.colormap, 'colors', None)
-
-            if colormap_colors is not None:
-                if hasattr(colormap_colors, 'tolist'):
-                    colormap_colors = colormap_colors.tolist()
-                elif isinstance(colormap_colors, np.ndarray):
-                    colormap_colors = colormap_colors.tolist()
 
             self._update_fret_setting_in_metadata(
                 'colormap_settings.colormap_name', colormap_name
@@ -1188,20 +1096,12 @@
         if self.fret_layer is not None:
             layer = event.source
             self.colormap_contrast_limits = layer.contrast_limits
-            
+
             contrast_limits = layer.contrast_limits
             if hasattr(contrast_limits, 'tolist'):
                 contrast_limits = contrast_limits.tolist()
             elif isinstance(contrast_limits, np.ndarray):
                 contrast_limits = contrast_limits.tolist()
-            
-            self._update_fret_setting_in_metadata('colormap_settings.contrast_limits', contrast_limits)
-
-            contrast_limits = layer.contrast_limits
-            if hasattr(contrast_limits, 'tolist'):
-                contrast_limits = contrast_limits.tolist()
-            elif isinstance(contrast_limits, np.ndarray):
-                contrast_limits = contrast_limits.tolist()
 
             self._update_fret_setting_in_metadata(
                 'colormap_settings.contrast_limits', contrast_limits
@@ -1213,120 +1113,16 @@
         """Get default settings dictionary for FRET parameters."""
         return {
             'donor_lifetime': None,
-<<<<<<< HEAD
-            'frequency': None,
-=======
->>>>>>> 9b4aecc7
             'donor_background': 0.1,
             'background_real': 0.0,
             'background_imag': 0.0,
             'donor_fretting_proportion': 1.0,
             'use_colormap': True,
-<<<<<<< HEAD
-            'analysis_performed': False,
-=======
->>>>>>> 9b4aecc7
             'background_positions_by_harmonic': {},
             'colormap_settings': {
                 'colormap_name': 'viridis',
                 'colormap_colors': None,
                 'contrast_limits': (0, 1),
-<<<<<<< HEAD
-                'colormap_changed': False
-            }
-        }
-
-    def _initialize_fret_settings_in_metadata(self, layer):
-        """Initialize FRET settings in layer metadata if not present."""
-        if 'settings' not in layer.metadata:
-            layer.metadata['settings'] = {}
-        
-        if 'fret' not in layer.metadata['settings']:
-            layer.metadata['settings']['fret'] = self._get_default_fret_settings()
-
-    def _update_fret_setting_in_metadata(self, key_path, value):
-        """Update a specific FRET setting in the current layer's metadata."""
-        if hasattr(self, '_updating_settings') and self._updating_settings:
-            return
-            
-        layer_name = self.parent_widget.image_layer_with_phasor_features_combobox.currentText()
-        if not layer_name:
-            return
-            
-        try:
-            layer = self.viewer.layers[layer_name]
-            
-            if 'settings' not in layer.metadata:
-                layer.metadata['settings'] = {}
-            if 'fret' not in layer.metadata['settings']:
-                layer.metadata['settings']['fret'] = self._get_default_fret_settings()
-            
-            keys = key_path.split('.')
-            current_dict = layer.metadata['settings']['fret']
-            
-            for key in keys[:-1]:
-                if key not in current_dict:
-                    current_dict[key] = {}
-                current_dict = current_dict[key]
-            
-            current_dict[keys[-1]] = value
-        except (KeyError, AttributeError):
-            pass
-
-    def _restore_fret_settings_from_metadata(self):
-        """Restore all FRET settings from the current layer's metadata."""
-        layer_name = self.parent_widget.image_layer_with_phasor_features_combobox.currentText()
-        if not layer_name:
-            return
-            
-        layer = self.viewer.layers[layer_name]
-        if 'settings' not in layer.metadata or 'fret' not in layer.metadata['settings']:
-            self._initialize_fret_settings_in_metadata(layer)
-            return
-            
-        self._updating_settings = True
-        try:
-            settings = layer.metadata['settings']['fret']
-            
-            self.donor_line_edit.clear()
-            self.frequency_input.clear()
-            
-            if settings.get('donor_lifetime') is not None:
-                self.donor_lifetime = settings['donor_lifetime']
-                self.donor_line_edit.setText(str(self.donor_lifetime))
-            
-            if settings.get('frequency') is not None:
-                base_frequency = settings['frequency']
-                self.frequency_input.setText(str(base_frequency))
-                self.frequency = base_frequency * self.parent_widget.harmonic
-            
-            if settings.get('donor_background') is not None:
-                self.donor_background = settings['donor_background']
-                self.background_slider.setValue(int(self.donor_background * 100))
-                self.background_label.setText(f"{self.donor_background:.2f}")
-            
-            if settings.get('background_positions_by_harmonic'):
-                self.background_positions_by_harmonic = settings['background_positions_by_harmonic'].copy()
-            
-            self._load_background_position_for_harmonic(self.current_harmonic)
-            
-            if settings.get('donor_fretting_proportion') is not None:
-                self.donor_fretting_proportion = settings['donor_fretting_proportion']
-                self.fretting_slider.setValue(int(self.donor_fretting_proportion * 100))
-                self.fretting_label.setText(f"{self.donor_fretting_proportion:.2f}")
-            
-            if settings.get('use_colormap') is not None:
-                self.use_colormap = settings['use_colormap']
-                self.colormap_checkbox.setChecked(self.use_colormap)
-            
-            if 'colormap_settings' in settings:
-                colormap_settings = settings['colormap_settings']
-                self._saved_colormap_name = colormap_settings.get('colormap_name', 'viridis')
-                self._saved_colormap_colors = colormap_settings.get('colormap_colors', None)
-                self._saved_contrast_limits = colormap_settings.get('contrast_limits', (0, 1))
-                self._colormap_was_changed = colormap_settings.get('colormap_changed', False)
-                        
-=======
                 'colormap_changed': False,
             },
             'donor_source': 'Manual',
@@ -1496,22 +1292,11 @@
                     'colormap_changed', False
                 )
 
->>>>>>> 9b4aecc7
         finally:
             self._updating_settings = False
 
     def _recreate_fret_from_metadata(self):
         """Recreate FRET analysis from metadata if it was previously performed."""
-<<<<<<< HEAD
-        layer_name = self.parent_widget.image_layer_with_phasor_features_combobox.currentText()
-        if layer_name:
-            layer = self.viewer.layers[layer_name]
-            if ('settings' in layer.metadata and 
-                'fret' in layer.metadata['settings'] and
-                layer.metadata['settings']['fret'].get('analysis_performed', False)):
-                
-                if (self.donor_line_edit.text() and self.frequency_input.text()):
-=======
         layer_name = (
             self.parent_widget.image_layer_with_phasor_features_combobox.currentText()
         )
@@ -1523,7 +1308,6 @@
             ):
 
                 if self.donor_line_edit.text() and self.frequency_input.text():
->>>>>>> 9b4aecc7
                     self._updating_settings = True
                     try:
                         self.calculate_fret_efficiency()
@@ -1532,27 +1316,11 @@
                     finally:
                         self._updating_settings = False
             else:
-<<<<<<< HEAD
-                if (self.donor_line_edit.text() and self.frequency_input.text()):
-=======
                 if self.donor_line_edit.text() and self.frequency_input.text():
->>>>>>> 9b4aecc7
                     self.plot_donor_trajectory()
 
     def _apply_saved_fret_colormap_settings(self):
         """Apply saved colormap settings to FRET layer if it exists."""
-<<<<<<< HEAD
-        if (self.fret_layer is not None and 
-            hasattr(self, '_saved_colormap_name')):
-            
-            try:
-                self.fret_layer.events.colormap.disconnect(self._on_colormap_changed)
-                self.fret_layer.events.contrast_limits.disconnect(self._on_contrast_limits_changed)
-                
-                if self._saved_colormap_colors is not None:
-                    from napari.utils.colormaps import Colormap
-                    
-=======
         if self.fret_layer is not None and hasattr(
             self, '_saved_colormap_name'
         ):
@@ -1568,19 +1336,10 @@
                 if self._saved_colormap_colors is not None:
                     from napari.utils.colormaps import Colormap
 
->>>>>>> 9b4aecc7
                     if isinstance(self._saved_colormap_colors, list):
                         saved_colors = np.array(self._saved_colormap_colors)
                     else:
                         saved_colors = self._saved_colormap_colors
-<<<<<<< HEAD
-                    
-                    saved_colormap = Colormap(colors=saved_colors, name="saved_custom")
-                    self.fret_layer.colormap = saved_colormap
-                else:
-                    self.fret_layer.colormap = self._saved_colormap_name
-                
-=======
 
                     saved_colormap = Colormap(
                         colors=saved_colors, name="saved_custom"
@@ -1589,29 +1348,10 @@
                 else:
                     self.fret_layer.colormap = self._saved_colormap_name
 
->>>>>>> 9b4aecc7
                 if isinstance(self._saved_contrast_limits, list):
                     saved_limits = tuple(self._saved_contrast_limits)
                 else:
                     saved_limits = self._saved_contrast_limits
-<<<<<<< HEAD
-                
-                self.fret_layer.contrast_limits = saved_limits
-                
-                self.fret_colormap = self.fret_layer.colormap.colors
-                self.colormap_contrast_limits = self.fret_layer.contrast_limits
-                
-                self.fret_layer.events.colormap.connect(self._on_colormap_changed)
-                self.fret_layer.events.contrast_limits.connect(self._on_contrast_limits_changed)
-                
-                self.plot_donor_trajectory()
-                
-            except Exception as e:
-                print(f"Error applying saved colormap settings: {e}")
-                try:
-                    self.fret_layer.events.colormap.connect(self._on_colormap_changed)
-                    self.fret_layer.events.contrast_limits.connect(self._on_contrast_limits_changed)
-=======
 
                 self.fret_layer.contrast_limits = saved_limits
 
@@ -1636,22 +1376,12 @@
                     self.fret_layer.events.contrast_limits.connect(
                         self._on_contrast_limits_changed
                     )
->>>>>>> 9b4aecc7
                 except Exception:
                     pass
 
     def _reconnect_existing_fret_layer(self, layer_name):
         """Reconnect to existing FRET layer if it exists for this layer."""
         fret_layer_name = f"FRET efficiency: {layer_name}"
-<<<<<<< HEAD
-        
-        if fret_layer_name in self.viewer.layers:
-            self.fret_layer = self.viewer.layers[fret_layer_name]
-            
-            self.fret_layer.events.colormap.connect(self._on_colormap_changed)
-            self.fret_layer.events.contrast_limits.connect(self._on_contrast_limits_changed)
-            
-=======
 
         if fret_layer_name in self.viewer.layers:
             self.fret_layer = self.viewer.layers[fret_layer_name]
@@ -1661,7 +1391,6 @@
                 self._on_contrast_limits_changed
             )
 
->>>>>>> 9b4aecc7
             if hasattr(self, '_saved_colormap_name'):
                 self._apply_saved_fret_colormap_settings()
             else:
@@ -1693,61 +1422,34 @@
 
         if self.fret_layer is not None:
             try:
-<<<<<<< HEAD
-                self.fret_layer.events.colormap.disconnect(self._on_colormap_changed)
-                self.fret_layer.events.contrast_limits.disconnect(self._on_contrast_limits_changed)
+                self.fret_layer.events.colormap.disconnect(
+                    self._on_colormap_changed
+                )
+                self.fret_layer.events.contrast_limits.disconnect(
+                    self._on_contrast_limits_changed
+                )
             except Exception:
                 pass
-        
+
         self.fret_layer = None
         self.fret_colormap = None
         self.colormap_contrast_limits = None
-        
-        layer_name = self.parent_widget.image_layer_with_phasor_features_combobox.currentText()
-        
+
+        layer_name = (
+            self.parent_widget.image_layer_with_phasor_features_combobox.currentText()
+        )
+
         if layer_name:
-            layer = self.viewer.layers[layer_name]
-            self._initialize_fret_settings_in_metadata(layer)
-            
             self._reconnect_existing_fret_layer(layer_name)
-            
+
             self._updating_settings = True
             try:
-                # Reset background positions before restoring from metadata
-=======
-                self.fret_layer.events.colormap.disconnect(
-                    self._on_colormap_changed
-                )
-                self.fret_layer.events.contrast_limits.disconnect(
-                    self._on_contrast_limits_changed
-                )
-            except Exception:
-                pass
-
-        self.fret_layer = None
-        self.fret_colormap = None
-        self.colormap_contrast_limits = None
-
-        layer_name = (
-            self.parent_widget.image_layer_with_phasor_features_combobox.currentText()
-        )
-
-        if layer_name:
-            self._reconnect_existing_fret_layer(layer_name)
-
-            self._updating_settings = True
-            try:
->>>>>>> 9b4aecc7
                 self.background_positions_by_harmonic = {}
                 self._restore_fret_settings_from_metadata()
                 self._recreate_fret_from_metadata()
             finally:
                 self._updating_settings = False
-<<<<<<< HEAD
-                
-=======
-
->>>>>>> 9b4aecc7
+
             self._previous_layer_name = layer_name
         else:
             self._updating_settings = True
@@ -1761,22 +1463,12 @@
                 self.fretting_slider.setValue(100)
                 self.fretting_label.setText("1.00")
                 self.colormap_checkbox.setChecked(True)
-<<<<<<< HEAD
-                
+
                 self.background_positions_by_harmonic = {}
             finally:
                 self._updating_settings = False
-                
+
             self._previous_layer_name = None
-
-=======
-
-                self.background_positions_by_harmonic = {}
-            finally:
-                self._updating_settings = False
-
-            self._previous_layer_name = None
->>>>>>> 9b4aecc7
 
     def calculate_fret_efficiency(self):
         """Calculate FRET efficiency based on donor intensities."""
@@ -1803,38 +1495,14 @@
         if not labels_layer_name:
             return
 
-<<<<<<< HEAD
-        if not hasattr(self, '_updating_settings') or not self._updating_settings:
-=======
         if (
             not hasattr(self, '_updating_settings')
             or not self._updating_settings
         ):
->>>>>>> 9b4aecc7
             try:
                 if self.donor_line_edit.text():
                     donor_lifetime = float(self.donor_line_edit.text())
                     self.donor_lifetime = donor_lifetime
-<<<<<<< HEAD
-                    self._update_fret_setting_in_metadata('donor_lifetime', donor_lifetime)
-            except ValueError:
-                pass
-            
-            try:
-                if self.frequency_input.text():
-                    frequency = float(self.frequency_input.text().strip())
-                    self._update_fret_setting_in_metadata('frequency', frequency)
-            except ValueError:
-                pass
-            
-            self._update_fret_setting_in_metadata('donor_background', self.donor_background)
-            self._update_fret_setting_in_metadata('background_real', self.background_real)
-            self._update_fret_setting_in_metadata('background_imag', self.background_imag)
-            self._update_fret_setting_in_metadata('donor_fretting_proportion', self.donor_fretting_proportion)
-            self._update_fret_setting_in_metadata('use_colormap', self.use_colormap)
-            self._update_fret_setting_in_metadata('background_positions_by_harmonic', self.background_positions_by_harmonic)
-            self._update_fret_setting_in_metadata('analysis_performed', True)
-=======
                     self._update_fret_setting_in_metadata(
                         'donor_lifetime', donor_lifetime
                     )
@@ -1868,7 +1536,6 @@
                 'background_positions_by_harmonic',
                 self.background_positions_by_harmonic,
             )
->>>>>>> 9b4aecc7
 
         sample_layer = self.viewer.layers[labels_layer_name]
         phasor_data = (
@@ -1921,15 +1588,6 @@
         )
 
         fret_layer_name = f"FRET efficiency: {labels_layer_name}"
-<<<<<<< HEAD
-        
-        default_colormap = 'viridis'
-        default_contrast_limits = (0, 1)
-        
-        if hasattr(self, '_saved_colormap_name') and not self._updating_settings:
-            if self._saved_colormap_colors is not None:
-                from napari.utils.colormaps import Colormap
-=======
 
         default_colormap = 'viridis'
         default_contrast_limits = (0, 1)
@@ -1941,33 +1599,21 @@
             if self._saved_colormap_colors is not None:
                 from napari.utils.colormaps import Colormap
 
->>>>>>> 9b4aecc7
                 if isinstance(self._saved_colormap_colors, list):
                     saved_colors = np.array(self._saved_colormap_colors)
                 else:
                     saved_colors = self._saved_colormap_colors
-<<<<<<< HEAD
-                default_colormap = Colormap(colors=saved_colors, name="saved_custom")
+                default_colormap = Colormap(
+                    colors=saved_colors, name="saved_custom"
+                )
             else:
                 default_colormap = self._saved_colormap_name
-            
-=======
-                default_colormap = Colormap(
-                    colors=saved_colors, name="saved_custom"
-                )
-            else:
-                default_colormap = self._saved_colormap_name
-
->>>>>>> 9b4aecc7
+
             if isinstance(self._saved_contrast_limits, list):
                 default_contrast_limits = tuple(self._saved_contrast_limits)
             else:
                 default_contrast_limits = self._saved_contrast_limits
-<<<<<<< HEAD
-        
-=======
-
->>>>>>> 9b4aecc7
+
         selected_fret_layer = Image(
             fret_efficiency,
             name=fret_layer_name,
@@ -1987,13 +1633,6 @@
             self._on_contrast_limits_changed
         )
 
-<<<<<<< HEAD
-        if not hasattr(self, '_saved_colormap_name') or self._updating_settings:
-            self._update_fret_setting_in_metadata('colormap_settings.colormap_name', 'viridis')
-            self._update_fret_setting_in_metadata('colormap_settings.colormap_colors', None)
-            self._update_fret_setting_in_metadata('colormap_settings.contrast_limits', [0, 1])
-            self._update_fret_setting_in_metadata('colormap_settings.colormap_changed', False)
-=======
         if (
             not hasattr(self, '_saved_colormap_name')
             or self._updating_settings
@@ -2010,7 +1649,6 @@
             self._update_fret_setting_in_metadata(
                 'colormap_settings.colormap_changed', False
             )
->>>>>>> 9b4aecc7
 
         self.plot_donor_trajectory()
 
