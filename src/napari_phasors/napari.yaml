--- conflicted
+++ resolved
@@ -26,14 +26,10 @@
       title: Calibration Widget
     - id: napari-phasors.WriterWidget
       python_name: napari_phasors:WriterWidget
-<<<<<<< HEAD
       title: Export Phasor
-=======
-      title: Export to OME-TIF Widget
     - id: napari-phasors.LifetimeWidget
       python_name: napari_phasors:LifetimeWidget
       title: Plot lifetime image
->>>>>>> f5aeb489
   readers:
     - command: napari-phasors.get_reader
       accepts_directories: false
@@ -55,10 +51,6 @@
     - command: napari-phasors.CalibrationWidget
       display_name: Calibration Widget
     - command: napari-phasors.WriterWidget
-<<<<<<< HEAD
       display_name: Export Phasor
-=======
-      display_name: Export to OME-TIF Widget
     - command: napari-phasors.LifetimeWidget
-      display_name: Lifetime Widget
->>>>>>> f5aeb489
+      display_name: Lifetime Widget