name: napari-phasors
display_name: Napari Phasors
# use 'hidden' to remove plugin from napari hub search results
visibility: public
# see https://napari.org/stable/plugins/manifest.html for valid categories
categories: ["Annotation", "Segmentation", "Acquisition"]
contributions:
  commands:
    - id: napari-phasors.get_reader
      python_name: napari_phasors._reader:napari_get_reader
      title: Open data with Napari Phasors
    - id: napari-phasors.convallaria_FLIM_sample_data
      python_name: napari_phasors._sample_data:convallaria_FLIM_sample_data
      title: Load convallaria FLIM sample data
    - id: napari-phasors.embryo_FLIM_sample_data
      python_name: napari_phasors._sample_data:embryo_FLIM_sample_data
      title: Load FLUTE's FLIM Embryo sample data
    - id: napari-phasors.paramecium_HSI_sample_data
      python_name: napari_phasors._sample_data:paramecium_HSI_sample_data
      title: Load Paramecium Hyperspectral Image sample data
    - id: napari-phasors.plot_phasor
      python_name: napari_phasors:PlotterWidget
      title: Plot Phasor
    - id: napari-phasors.write_ome_tiff
      python_name: napari_phasors:write_ome_tiff
      title: Write OME-TIFF
    - id: napari-phasors.PhasorTransform
      python_name: napari_phasors:PhasorTransform
      title: Phasor Custom Import
    - id: napari-phasors.CalibrationWidget
      python_name: napari_phasors:CalibrationWidget
      title: Calibration Widget
    - id: napari-phasors.WriterWidget
      python_name: napari_phasors:WriterWidget
      title: Export Phasor
    - id: napari-phasors.LifetimeWidget
      python_name: napari_phasors:LifetimeWidget
      title: Plot lifetime image
  readers:
    - command: napari-phasors.get_reader
      accepts_directories: false
      filename_patterns: ['*.fbd','*.ptu', '*.lsm', '*ome.tif', '*.tif', '*.sdt']
  writers:
    - command: napari-phasors.write_ome_tiff
      display_name: Export Phasor to OME-TIFF
      layer_types: ['image*','labels*']
      filename_extensions: []
  sample_data:
    - command: napari-phasors.convallaria_FLIM_sample_data
      display_name: Convallaria FLIM
      key: unique_id.1
    - command: napari-phasors.embryo_FLIM_sample_data
      display_name: FLUTE's FLIM Embryo sample data FLIM
      key: unique_id.2
    - command: napari-phasors.paramecium_HSI_sample_data
      display_name: Paramecium Hyperspectral Image
      key: unique_id.3
  widgets:
    - command: napari-phasors.PhasorTransform
      display_name: Phasor Custom Import
    - command: napari-phasors.CalibrationWidget
      display_name: Calibration Widget
    - command: napari-phasors.plot_phasor
      display_name: Phasor Plot
    - command: napari-phasors.LifetimeWidget
      display_name: Lifetime Widget
    - command: napari-phasors.WriterWidget
<<<<<<< HEAD
      display_name: Export Phasor
=======
      display_name: Export Phasor

  menus:
    napari/file/io_utilities:
      - submenu: io_phasors_submenu
    napari/layers/visualize:
      - submenu: phasor_plot_submenu
      - submenu: lifetimes_submenu
    napari/layers/transform:
      - submenu: calibration_submenu
    napari/layers/data:
      - submenu: io_phasors_submenu

    phasor_plot_submenu:
      - command: napari-phasors.plot_phasor
    calibration_submenu:
      - command: napari-phasors.CalibrationWidget
    lifetimes_submenu:
      - command: napari-phasors.LifetimeWidget
    io_phasors_submenu:
      - command: napari-phasors.PhasorTransform
      - command: napari-phasors.WriterWidget

  submenus:
    - id: phasor_plot_submenu
      label: Phasors
    - id: calibration_submenu
      label: Phasors
    - id: lifetimes_submenu
      label: Lifetimes
    - id: io_phasors_submenu
      label: Phasors
>>>>>>> 59899943
<|MERGE_RESOLUTION|>--- conflicted
+++ resolved
@@ -65,9 +65,6 @@
     - command: napari-phasors.LifetimeWidget
       display_name: Lifetime Widget
     - command: napari-phasors.WriterWidget
-<<<<<<< HEAD
-      display_name: Export Phasor
-=======
       display_name: Export Phasor
 
   menus:
@@ -99,5 +96,4 @@
     - id: lifetimes_submenu
       label: Lifetimes
     - id: io_phasors_submenu
-      label: Phasors
->>>>>>> 59899943
+      label: Phasors