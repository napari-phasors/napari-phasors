--- conflicted
+++ resolved
@@ -316,10 +316,7 @@
         for layer in self.viewer.layers:
             if layer.name.startswith("Selection: "):
                 layer.visible = layer.name == target_layer_name
-<<<<<<< HEAD
-=======
-
->>>>>>> 30421218
+
         harmonic_mask = (
             self.parent_widget._labels_layer_with_phasor_features.features[
                 'harmonic'
